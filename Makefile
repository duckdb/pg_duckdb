--- conflicted
+++ resolved
@@ -32,10 +32,6 @@
 
 OBJS = $(subst .cpp,.o, $(SRCS))
 
-<<<<<<< HEAD
-DUCKDB_BUILD_CXX_FLAGS:=
-DUCKDB_BUILD_TYPE:=
-=======
 
 C_SRCS = src/vendor/pg_ruleutils_16.c \
 		 src/vendor/pg_ruleutils_17.c
@@ -44,7 +40,6 @@
 
 DUCKDB_BUILD_CXX_FLAGS=
 DUCKDB_BUILD_TYPE=
->>>>>>> 52b62ed6
 
 ifeq ($(DUCKDB_BUILD), Debug)
 	DUCKDB_BUILD_CXX_FLAGS = -g -O0
