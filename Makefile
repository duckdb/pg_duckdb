--- conflicted
+++ resolved
@@ -19,12 +19,7 @@
 
 OBJS = $(subst .cpp,.o, $(SRCS))
 
-<<<<<<< HEAD
-REGRESS =	basic \
-			type_support
-=======
 REGRESS = $(subst .sql,,$(subst sql/,,$(wildcard sql/*.sql)))
->>>>>>> de5761f6
 
 PG_CONFIG ?= pg_config
 
