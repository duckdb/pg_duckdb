--- conflicted
+++ resolved
@@ -1,4 +1,3 @@
-<<<<<<< HEAD
 -- Add MAP functions support
 -- Extract value from map using key
 CREATE FUNCTION @extschema@.map_extract(map_col duckdb.map, key duckdb.unresolved_type)
@@ -139,7 +138,7 @@
 RETURNS duckdb.map AS 'MODULE_PATHNAME', 'duckdb_only_function' LANGUAGE C;
 CREATE FUNCTION @extschema@.map_from_entries(entries duckdb.unresolved_type)
 RETURNS duckdb.map AS 'MODULE_PATHNAME', 'duckdb_only_function' LANGUAGE C;
-=======
+
 DROP FUNCTION duckdb.create_simple_secret(
     type          TEXT,
     key_id        TEXT,
@@ -167,5 +166,4 @@
 )
 RETURNS TEXT
 SET search_path = pg_catalog, pg_temp
-LANGUAGE C AS 'MODULE_PATHNAME', 'pgduckdb_create_simple_secret';
->>>>>>> 1561be5b
+LANGUAGE C AS 'MODULE_PATHNAME', 'pgduckdb_create_simple_secret';