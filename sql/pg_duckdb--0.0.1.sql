LOAD 'pg_duckdb';

CREATE OR REPLACE FUNCTION read_parquet(path text, binary_as_string BOOLEAN DEFAULT FALSE,
                                                   filename BOOLEAN DEFAULT FALSE,
                                                   file_row_number BOOLEAN DEFAULT FALSE,
                                                   hive_partitioning BOOLEAN DEFAULT FALSE,
                                                   union_by_name BOOLEAN DEFAULT FALSE)
RETURNS SETOF record LANGUAGE 'plpgsql' AS
$func$
BEGIN
    RAISE EXCEPTION 'Function `read_parquet(TEXT)` only works with Duckdb execution.';
END;
$func$;

CREATE OR REPLACE FUNCTION read_parquet(path text[], binary_as_string BOOLEAN DEFAULT FALSE,
                                                     filename BOOLEAN DEFAULT FALSE,
                                                     file_row_number BOOLEAN DEFAULT FALSE,
                                                     hive_partitioning BOOLEAN DEFAULT FALSE,
                                                     union_by_name BOOLEAN DEFAULT FALSE)
RETURNS SETOF record LANGUAGE 'plpgsql' AS
$func$
BEGIN
    RAISE EXCEPTION 'Function `read_parquet(TEXT[])` only works with Duckdb execution.';
END;
$func$;


-- Arguments 'columns' and 'nullstr' are currently not supported for read_csv

CREATE OR REPLACE FUNCTION read_csv(path text, all_varchar BOOLEAN DEFAULT FALSE,
                                               allow_quoted_nulls BOOLEAN DEFAULT TRUE,
                                               auto_detect BOOLEAN DEFAULT TRUE,
                                               auto_type_candidates TEXT[] DEFAULT ARRAY[]::TEXT[],
                                               compression VARCHAR DEFAULT 'auto',
                                               dateformat VARCHAR DEFAULT '',
                                               decimal_separator VARCHAR DEFAULT '.',
                                               delim VARCHAR DEFAULT ',',
                                               escape VARCHAR DEFAULT '"',
                                               filename BOOLEAN DEFAULT FALSE,
                                               force_not_null TEXT[] DEFAULT ARRAY[]::TEXT[],
                                               header BOOLEAN DEFAULT FALSE,
                                               hive_partitioning BOOLEAN DEFAULT FALSE,
                                               ignore_errors BOOLEAN DEFAULT FALSE,
                                               max_line_size BIGINT DEFAULT 2097152,
                                               names TEXT[] DEFAULT ARRAY[]::TEXT[],
                                               new_line VARCHAR DEFAULT '',
                                               normalize_names BOOLEAN DEFAULT FALSE,
                                               null_padding BOOLEAN DEFAULT FALSE,
                                               nullstr TEXT[] DEFAULT ARRAY[]::TEXT[],
                                               parallel BOOLEAN DEFAULT FALSE,
                                               quote VARCHAR DEFAULT '"',
                                               sample_size BIGINT DEFAULT 20480,
                                               sep VARCHAR DEFAULT ',',
                                               skip BIGINT DEFAULT 0,
                                               timestampformat VARCHAR DEFAULT '',
                                               types TEXT[] DEFAULT ARRAY[]::TEXT[],
                                               union_by_name BOOLEAN DEFAULT FALSE)
<<<<<<< HEAD
=======


>>>>>>> 9dd113ef
RETURNS SETOF record LANGUAGE 'plpgsql' AS
$func$
BEGIN
    RAISE EXCEPTION 'Function `read_csv(TEXT)` only works with Duckdb execution.';
END;
$func$;

CREATE OR REPLACE FUNCTION read_csv(path text[],  all_varchar BOOLEAN DEFAULT FALSE,
                                                  allow_quoted_nulls BOOLEAN DEFAULT TRUE,
                                                  auto_detect BOOLEAN DEFAULT TRUE,
                                                  auto_type_candidates TEXT[] DEFAULT ARRAY[]::TEXT[],
                                                  compression VARCHAR DEFAULT 'auto',
                                                  dateformat VARCHAR DEFAULT '',
                                                  decimal_separator VARCHAR DEFAULT '.',
                                                  delim VARCHAR DEFAULT ',',
                                                  escape VARCHAR DEFAULT '"',
                                                  filename BOOLEAN DEFAULT FALSE,
                                                  force_not_null TEXT[] DEFAULT ARRAY[]::TEXT[],
                                                  header BOOLEAN DEFAULT FALSE,
                                                  hive_partitioning BOOLEAN DEFAULT FALSE,
                                                  ignore_errors BOOLEAN DEFAULT FALSE,
                                                  max_line_size BIGINT DEFAULT 2097152,
                                                  names TEXT[] DEFAULT ARRAY[]::TEXT[],
                                                  new_line VARCHAR DEFAULT '',
                                                  normalize_names BOOLEAN DEFAULT FALSE,
                                                  null_padding BOOLEAN DEFAULT FALSE,
                                                  nullstr TEXT[] DEFAULT ARRAY[]::TEXT[],
                                                  parallel BOOLEAN DEFAULT FALSE,
                                                  quote VARCHAR DEFAULT '"',
                                                  sample_size BIGINT DEFAULT 20480,
                                                  sep VARCHAR DEFAULT ',',
                                                  skip BIGINT DEFAULT 0,
                                                  timestampformat VARCHAR DEFAULT '',
                                                  types TEXT[] DEFAULT ARRAY[]::TEXT[],
                                                  union_by_name BOOLEAN DEFAULT FALSE)
RETURNS SETOF record LANGUAGE 'plpgsql' AS
$func$
BEGIN
    RAISE EXCEPTION 'Function `read_csv(TEXT[])` only works with Duckdb execution.';
END;
$func$;

CREATE OR REPLACE FUNCTION iceberg_scan(path text)
RETURNS SETOF record LANGUAGE 'plpgsql' AS
$func$
BEGIN
    RAISE EXCEPTION 'Function `iceberg_scan(TEXT)` only works with Duckdb execution.';
END;
$func$;

CREATE SCHEMA duckdb;
SET search_path TO duckdb;

CREATE TABLE secrets (
    type TEXT NOT NULL,
    id TEXT NOT NULL,
    secret TEXT NOT NULL,
    region TEXT,
    session_token TEXT,
    endpoint TEXT,
    r2_account_id TEXT,
    use_ssl BOOLEAN DEFAULT true,
    CONSTRAINT type_constraint CHECK (type IN ('S3', 'GCS', 'R2'))
);

CREATE OR REPLACE FUNCTION duckdb_secret_r2_check()
RETURNS TRIGGER AS
$$
BEGIN
    IF NEW.type = 'R2' AND NEW.r2_account_id IS NULL THEN
        Raise Exception '`R2` cloud type secret requires valid `r2_account_id` column value';
    END IF;
    RETURN NEW;
END;
$$ LANGUAGE PLpgSQL;

CREATE TRIGGER duckdb_secret_r2_tr BEFORE INSERT OR UPDATE ON secrets
FOR EACH ROW EXECUTE PROCEDURE duckdb_secret_r2_check();

CREATE TABLE extensions (
    name TEXT NOT NULL,
    enabled BOOL DEFAULT TRUE
);

CREATE OR REPLACE FUNCTION install_extension(extension_name TEXT) RETURNS bool
    LANGUAGE C AS 'MODULE_PATHNAME', 'install_extension';

DO $$
BEGIN
    RAISE WARNING 'To actually execute queries using DuckDB you need to run "SET duckdb.execution TO true;"';
END
$$;

RESET search_path;<|MERGE_RESOLUTION|>--- conflicted
+++ resolved
@@ -55,11 +55,6 @@
                                                timestampformat VARCHAR DEFAULT '',
                                                types TEXT[] DEFAULT ARRAY[]::TEXT[],
                                                union_by_name BOOLEAN DEFAULT FALSE)
-<<<<<<< HEAD
-=======
-
-
->>>>>>> 9dd113ef
 RETURNS SETOF record LANGUAGE 'plpgsql' AS
 $func$
 BEGIN
