# Types

Able to read many [data types](https://www.postgresql.org/docs/current/datatype.html) that exist in both Postgres and DuckDB. The following data types are currently supported for use in queries:

- Integer types (`integer`, `bigint`, etc.)
- Floating point types (`real`, `double precision`)
- `numeric` (might get converted to `double precision` internally see known limitations below for details)
- `text`/`varchar`/`bpchar`
- `bit` related types, including both fixed and varied sized bit array
- `bytea`/`blob`
<<<<<<< HEAD
- `timestamp`/`timestampz`/`date`/`interval`/`timestamp_ns`/`timestamp_ms`/`timestamp_s`
=======
- `timestamp`/`timestamptz`/`date`/`interval`/`timestamp_ns`/`timestamp_ms`/`timestamp_s`
>>>>>>> db9e0f9e
- `boolean`
- `uuid`
- `json`/`jsonb`
- `domain`
- `arrays` for all of the above types, but see limitations below about multi-dimensional arrays

## DuckDB-only types

The following types are supported only within DuckDB queries and MotherDuck tables. These types cannot be stored in regular PostgreSQL tables, but can be used temporarily within queries (e.g., when using `duckdb.query()` or when DuckDB functions return such types):

- `struct` - Complex structured data type with named fields
- `map` - Key-value mapping type
- `union` - Type that can hold values of different types

## Known limitations

The type support in `pg_duckdb` is not yet complete (and might never be). The
following are known issues that you might run into. Feel free to contribute PRs
to fix these limitations:

<<<<<<< HEAD
1. `enum` types are not supported (PR in progress)
=======
1. `enum` types are not supported (PR is in progress)
>>>>>>> db9e0f9e
2. The DuckDB `decimal` type doesn't support the wide range of values that the Postgres `numeric` type does. To avoid errors when converting between the two, `numeric` is converted to `double precision` internally if `DuckDB` does not support the required precision. Obviously this might cause precision loss of the values.
3. The DuckDB `timestamp_ns` type gets truncated to microseconds when it is converted to the Postgres `timestamp` type, which loses precision in the output. Operations on a `timestamp_ns` value, such as sorting/grouping/comparing, will use the full precision.
4. `jsonb` columns are converted to `json` columns when reading from DuckDB. This is because DuckDB does not have a `jsonb` type.
5. Many Postgres `json` and `jsonb` functions and operators are not implemented in DuckDB. Instead you can use DuckDB json functions and operators. See the [DuckDB documentation](https://duckdb.org/docs/data/json/json_functions) for more information on these functions.
6. The DuckDB `tinyint` type is converted to a `char` type in Postgres. This is because Postgres does not have a `tinyint` type. This causes it to be displayed as a hex code instead of a regular number.
7. Conversion between in Postgres multi-dimensional arrays and DuckDB nested `LIST`s in DuckDB can run into various problems, because neither database supports the thing that the other supports exactly. Specifically in Postgres it's allowed for different arrays in a column to have a different number of dimensions, e.g. `[1]` and `[[1], [2]]` can both occur in the same column. In DuckDB that's not allowed, i.e. the amount of nesting should always be the same. On the other hand, in DuckDB it's valid for different lists at the same nest-level to contain a different number of elements, e.g. `[[1], [1, 2]]`. This is not allowed in Postgres. So conversion between these types is only possible when the arrays follow the subset. Another possible problem that you can run into is that pg_duckdb uses the Postgres column metadata to determine the number of dimensions that an array has. Since Postgres doesn't complain when you add arrays of different dimensions, it's possible that the number of dimensions in the column metadata does not match the actual number of dimensions. To solve this you need to alter the column type:
    ```sql
    -- This configures the column to be a 3-dimensional array of text
    ALTER TABLE s ALTER COLUMN a SET DATA TYPE text[][][];
    ```
8. For the `domain` actually, during the execution of the INSERT operation, the check regarding `domain` is conducted by PostgreSQL rather than DuckDB. When we execute the SELECT operation and the type of the queried field is a `domain`, we will convert it to the corresponding base type and let DuckDB handle it.

## Special types

pg_duckdb introduces a few special Postgres types. You shouldn't create these types explicitly and normally you don't need to know about their existence, but they might show up in error messages from Postgres. These are explained below:

### `duckdb.row`

The `duckdb.row` type is returned by functions like `read_parquet`, `read_csv`, `scan_iceberg`, etc. Depending on the arguments of these functions they can return rows with different columns and types. Postgres doesn't support such functions well at this point in time, so for now we return a custom type from them. To then be able to get the actual columns out of these rows you have to use the "square bracket indexing" syntax, similarly to how you would get field

```sql
SELECT r['id'], r['name'] FROM read_parquet('file.parquet') r WHERE r['age'] > 21;
```

Using `SELECT *` will result in the columns of this row being expanded, so your query result will never have a column that has `duckdb.row` as its type:

```sql
SELECT * FROM read_parquet('file.parquet');
```

#### Limitations in CTEs and Subqueries returning

Due to limitations in Postgres, there are some limitations when using a function that returns a `duckdb.row` in a CTE or subquery. The main problem is that pg_duckdb cannot automatically assign useful aliases to the selected columns from the row. So while this query without a CTE/subquery returns the `r[company]` column as `company`:

```sql
SELECT r['company']
FROM duckdb.query($$ SELECT 'DuckDB Labs' company $$) r;
--    company
-- ─────────────
--  DuckDB Labs
```

The same query in a subquery or CTE will return the column simply as `r`:

```sql
WITH mycte AS (
    SELECT r['company']
    FROM duckdb.query($$ SELECT 'DuckDB Labs' company $$) r
)
SELECT * FROM mycte;
--       r
-- ─────────────
--  DuckDB Labs
```

This is easy to work around by adding an explicit alias to the column in the CTE/subquery:

```sql
WITH mycte AS (
    SELECT r['company'] AS company
    FROM duckdb.query($$ SELECT 'DuckDB Labs' company $$) r
)
SELECT * FROM mycte;
--    company
-- ─────────────
--  DuckDB Labs
```

Another limitation that can be similarly confusing is that when using `SELECT *` inside the CTE/subquery, and you want to reference a specific column outside the CTE/subquery, then you still need to use the `r['colname']` syntax instead of simply `colname`. So while this works as expected:
```sql
WITH mycte AS (
    SELECT *
    FROM duckdb.query($$ SELECT 'DuckDB Labs' company $$) r
)
SELECT * FROM mycte;
--    company
-- ─────────────
--  DuckDB Labs
```

The following query will throw an error:

```sql
WITH mycte AS (
    SELECT *
    FROM duckdb.query($$ SELECT 'DuckDB Labs' company $$) r
)
SELECT * FROM mycte WHERE company = 'DuckDB Labs';
-- ERROR:  42703: column "company" does not exist
-- LINE 5: SELECT * FROM mycte WHERE company = 'DuckDB Labs';
--                                   ^
-- HINT:  If you use DuckDB functions like read_parquet, you need to use the r['colname'] syntax to use columns. If you're already doing that, maybe you forgot to give the function the r alias.
```

This is easy to work around by using the `r['colname']` syntax like so:

```sql
> WITH mycte AS (
    SELECT *
    FROM duckdb.query($$ SELECT 'DuckDB Labs' company $$) r
)
SELECT * FROM mycte WHERE r['company'] = 'DuckDB Labs';
--    company
-- ─────────────
--  DuckDB Labs
```

### `duckdb.unresolved_type`

The `duckdb.unresolved_type` type is a type that is used to make Postgres understand an expression for which the type is not known at query parse time. This is the type of any of the columns extracted from a `duckdb.row` using the `r['mycol']` syntax. Many operators and aggregates will return a `duckdb.unresolved_type` when one of the sides of the operator is of the type `duckdb.unresolved_type`, for instance `r['age'] + 10`.

Once the query gets executed by DuckDB the actual type will be filled in by DuckDB. So, a query result will never contain a column that has `duckdb.unresolved_type` as its type. And generally you shouldn't even realize that this type even exists.

You might get errors that say that functions or operators don't exist for the `duckdb.unresolved_type`, such as:

```txt
ERROR:  function some_func(duckdb.unresolved_type) does not exist
LINE 6:  some_func(r['somecol']) as somecol
```

In such cases a simple workaround is often to add an explicit cast to the type that the function accepts, such as `some_func(r['somecol']::text) as somecol`. If this happens for builtin Postgres functions, please open an issue on the `pg_duckdb` repository. That way we can consider adding explicit support for these functions.

### `duckdb.json`

The `duckdb.json` type is used as arguments to DuckDB JSON functions. This type exists so that these functions can take values of `json`, `jsonb` and `duckdb.unresolved_type`.<|MERGE_RESOLUTION|>--- conflicted
+++ resolved
@@ -8,11 +8,7 @@
 - `text`/`varchar`/`bpchar`
 - `bit` related types, including both fixed and varied sized bit array
 - `bytea`/`blob`
-<<<<<<< HEAD
-- `timestamp`/`timestampz`/`date`/`interval`/`timestamp_ns`/`timestamp_ms`/`timestamp_s`
-=======
 - `timestamp`/`timestamptz`/`date`/`interval`/`timestamp_ns`/`timestamp_ms`/`timestamp_s`
->>>>>>> db9e0f9e
 - `boolean`
 - `uuid`
 - `json`/`jsonb`
@@ -33,11 +29,7 @@
 following are known issues that you might run into. Feel free to contribute PRs
 to fix these limitations:
 
-<<<<<<< HEAD
-1. `enum` types are not supported (PR in progress)
-=======
 1. `enum` types are not supported (PR is in progress)
->>>>>>> db9e0f9e
 2. The DuckDB `decimal` type doesn't support the wide range of values that the Postgres `numeric` type does. To avoid errors when converting between the two, `numeric` is converted to `double precision` internally if `DuckDB` does not support the required precision. Obviously this might cause precision loss of the values.
 3. The DuckDB `timestamp_ns` type gets truncated to microseconds when it is converted to the Postgres `timestamp` type, which loses precision in the output. Operations on a `timestamp_ns` value, such as sorting/grouping/comparing, will use the full precision.
 4. `jsonb` columns are converted to `json` columns when reading from DuckDB. This is because DuckDB does not have a `jsonb` type.
