# MotherDuck Integration

## Connect with MotherDuck

`pg_duckdb` integrates natively with [MotherDuck][md]. To enable this support, you first need to [generate an access token][md-access-token]. Then, you can enable it using the `duckdb.enable_motherduck` convenience function:

```sql
-- If not provided, the token will be read from the `motherduck_token` environment variable
-- If not provided, the default MD database name is `my_db`
CALL duckdb.enable_motherduck('<optional token>', '<optional MD database name>');
```

This function creates a `motherduck` `SERVER` using the `pg_duckdb` Foreign Data Wrapper, which hosts the options for this integration. It also provides a `USER MAPPING` for the current user, which stores the provided MotherDuck token (if any).

> Important: once MotherDuck is enabled, calling `enable_motherduck` again with a different database parameter will **not** change the default database. Instead, it will return a notice saying "MotherDuck is already enabled" and ignore the new database parameter. To change the default database, see [Changing the Default Database](#changing-the-default-database) below. Alternatively, you can access any MotherDuck database without changing the default using the `ddb$<database>` schema syntax described in [Schema Mapping](#schema-mapping).

You can refer to the [Advanced MotherDuck Configuration](#advanced-motherduck-configuration) section below for more on the `SERVER` and `USER MAPPING` configuration.

### Non-Superuser Configuration

If you want to use MotherDuck as a non-superuser, you also have to configure the `duckdb.postgres_role` setting:

```ini
# Changing this requires a Postgres restart
duckdb.postgres_role = 'your_role_name'  # e.g., duckdb or duckdb_group
```

You also need to ensure that this role has `CREATE` permissions on the `public` schema in Postgres, as this is where tables from the MotherDuck `main` schema are created. You can grant these permissions as follows:

```sql
GRANT CREATE ON SCHEMA public TO {your_role_name};
-- So if you've configured the duckdb role above
GRANT CREATE ON SCHEMA public TO duckdb;
```

If you grant these permissions after starting Postgres, the initial sync of MotherDuck tables may have failed for the `public` schema. You can force a full resync of the tables by running:

```sql
SELECT * FROM pg_terminate_backend((
  SELECT pid FROM pg_stat_activity WHERE backend_type = 'pg_duckdb sync worker'
));
```

## Using MotherDuck with `pg_duckdb`

After completing the configuration (and possibly restarting Postgres in case you changed `duckdb.postgres_role`), you can create tables in your MotherDuck database using the `duckdb` [Table Access Method (TAM)][tam]:

```sql
CREATE TABLE orders(id bigint, item text, price NUMERIC(10, 2)) USING duckdb;
CREATE TABLE users_md_copy USING duckdb AS SELECT * FROM users;
```

[tam]: https://www.postgresql.org/docs/current/tableam.html

Any tables that you already had in MotherDuck are automatically available in Postgres. Since DuckDB and MotherDuck allow accessing multiple databases from a single connection and Postgres does not, we map database+schema in DuckDB to a schema name in Postgres.

The default MotherDuck database will be easiest to use (see below for details), by default this is `my_db`.

## Advanced MotherDuck Configuration

If you want to specify which MotherDuck database is your default, you need to configure MotherDuck using a `SERVER` and a `USER MAPPING`:

```sql
CREATE SERVER motherduck
TYPE 'motherduck'
FOREIGN DATA WRAPPER duckdb
OPTIONS (default_database '<your database>');

-- You may use `::FROM_ENV::` to have the token be read from the environment variable
CREATE USER MAPPING FOR CURRENT_USER SERVER motherduck OPTIONS (token '<your token>')
```

Note: The `duckdb.enable_motherduck` function simplifies this process:
```sql
CALL duckdb.enable_motherduck('<token>', '<default database>');
```

### Changing the Default Database

If you need to change the default MotherDuck database after initially enabling it, you must first drop the `motherduck` server and then reconnect:

```sql
-- Drop the existing connection (this will CASCADE drop all synced tables/schemas)
DROP SERVER motherduck CASCADE;

-- Reconnect with a different default database
CALL duckdb.enable_motherduck('<token>', '<new_default_database>');
```

Important: using `DROP SERVER motherduck CASCADE` will remove all schemas and tables that were synced from MotherDuck. They will be automatically recreated by the background worker after reconnecting.

Alternative: if you only need to query tables from a different database occasionally, you don't need to change the default database at all. You can use the `ddb$<database>` schema prefix to access any MotherDuck database simultaneously. See the [Schema Mapping](#schema-mapping) section below for details and examples.

## Schema Mapping

DuckDB and Postgres have different schema and database conventions. While you specify a _default_ MotherDuck database when connecting, you can access tables from **any** MotherDuck database in your account using the schema mapping described below.

The mapping from a DuckDB `database.schema` to a Postgres schema is done as follows:

1. The `main` DuckDB schema in your default database is merged with the Postgres `public` schema.
2. All other schemas in your default MotherDuck database is merged with the Postgres schema of the same name.
3. The `main` schema in other databases can be accessed using the name `ddb$<db_name>` (including the literal `$` character).
4. All other schemas in non-default MotherDuck databases are accessible through `ddb$<duckdb_db_name>$<duckdb_schema_name>` (including the literal `$` characters).

An example of each of these cases is shown below:

```sql
-- Assuming my_db is your default database:

-- Case 1: Default database main schema -> public
INSERT INTO my_table VALUES (1, 'abc'); -- inserts into my_db.main.my_table

-- Case 2: Default database other schemas -> same schema name
INSERT INTO your_schema.tab1 VALUES (1, 'abc'); -- inserts into my_db.your_schema.tab1

-- Case 3: Other database main schema -> ddb$<db_name>
SELECT COUNT(*) FROM ddb$my_shared_db.aggregated_order_data; -- reads from my_shared_db.main.aggregated_order_data

-- Case 4: Other database other schemas -> ddb$<db_name>$<schema_name>
SELECT COUNT(*) FROM ddb$sample_data$hn.hacker_news; -- reads from sample_data.hn.hacker_news
```

<<<<<<< HEAD
**Example: Accessing multiple databases in a single query:**

```sql
-- Join data from your default database (my_db) with sample_data
SELECT
    orders.order_id,
    orders.customer_name,
    hn.title as related_article
FROM my_table orders  -- my_db.main.my_table (default database)
JOIN ddb$sample_data$hn.hacker_news hn  -- sample_data.hn.hacker_news (different database)
    ON orders.topic = hn.type
WHERE orders.created_at > '2024-01-01';
```
=======
## Switching MotherDuck Tokens
To switch your MotherDuck Token, first call:
`DROP SERVER MOTHERDUCK CASCADE;` and then reinitialize with a new token: `CALL duckdb.enable_motherduck('new_token');`
>>>>>>> 0b401aa0

## Debugging

If some tables or schemas are not appearing as expected, check your Postgres log file. The background worker that automatically syncs tables may have encountered an error, which will be reported in the logs, often with information on how to resolve the issue.

[md]: https://motherduck.com/
[md-access-token]: https://motherduck.com/docs/key-tasks/authenticating-and-connecting-to-motherduck/authenticating-to-motherduck/#authentication-using-an-access-token<|MERGE_RESOLUTION|>--- conflicted
+++ resolved
@@ -120,7 +120,6 @@
 SELECT COUNT(*) FROM ddb$sample_data$hn.hacker_news; -- reads from sample_data.hn.hacker_news
 ```
 
-<<<<<<< HEAD
 **Example: Accessing multiple databases in a single query:**
 
 ```sql
@@ -134,11 +133,11 @@
     ON orders.topic = hn.type
 WHERE orders.created_at > '2024-01-01';
 ```
-=======
+
 ## Switching MotherDuck Tokens
+
 To switch your MotherDuck Token, first call:
 `DROP SERVER MOTHERDUCK CASCADE;` and then reinitialize with a new token: `CALL duckdb.enable_motherduck('new_token');`
->>>>>>> 0b401aa0
 
 ## Debugging
 
