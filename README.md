--- conflicted
+++ resolved
@@ -41,11 +41,7 @@
 CREATE EXTENSION pg_duckdb;
 ```
 
-<<<<<<< HEAD
-**IMPORTANT:** By default, DuckDB-based execution will only run queries that interact with MotherDuck tables or data stored in your object storage account. To enable DuckDB execution for all queries, run `SET duckdb.execution TO true`. This is _opt-in_ to avoid breaking existing queries. To avoid doing that for every session, you can configure it for a certain user by doing `ALTER USER my_analytics_user SET duckdb.execution TO true`.
-=======
 **IMPORTANT:** DuckDB execution is usually enabled automatically when needed. It's enabled whenever you use DuckDB functions (such as `read_csv`), when you query DuckDB tables, and when running `COPY table TO 's3://...'`. However, if you want queries which only touch Postgres tables to use DuckDB execution you need to run `SET duckdb.force_execution TO true`'. This feature is _opt-in_ to avoid breaking existing queries. To avoid doing that for every session, you can configure it for a certain user by doing `ALTER USER my_analytics_user SET duckdb.force_execution TO true`.
->>>>>>> 0c2df0da
 
 ## Features
 
