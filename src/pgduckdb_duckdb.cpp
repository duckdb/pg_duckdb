--- conflicted
+++ resolved
@@ -72,27 +72,20 @@
 
 	duckdb::DBConfig config;
 	config.SetOptionByName("extension_directory", GetExtensionDirectory());
+	// Transforms VIEWs into their view definition
 	config.replacement_scans.emplace_back(pgduckdb::PostgresReplacementScan);
+
+	// FIXME: this is broken, I believe we don't have a snapshot here right?, and certainly not planner_info
+	//config.storage_extensions["pgduckdb"] =
+	//    duckdb::make_uniq<duckdb::PostgresStorageExtension>(GetActiveSnapshot(), planner_info);
 	database = duckdb::make_uniq<duckdb::DuckDB>(nullptr, &config);
+	duckdb::ExtensionInstallInfo extension_install_info;
+	database->instance->SetExtensionLoaded("pgduckdb", extension_install_info);
 
 	auto connection = duckdb::make_uniq<duckdb::Connection>(*database);
 
-<<<<<<< HEAD
-	// Transforms VIEWs into their creation query
-	db->instance->config.replacement_scans.emplace_back(
-	    pgduckdb::PostgresReplacementScan,
-	    duckdb::make_uniq_base<duckdb::ReplacementScanData, PostgresReplacementScanData>(rtables, planner_info,
-	                                                                                     needed_columns, query));
-
-	auto &config = duckdb::DBConfig::GetConfig(*db->instance);
-	config.storage_extensions["pgduckdb"] =
-	    duckdb::make_uniq<duckdb::PostgresStorageExtension>(GetActiveSnapshot(), planner_info);
-
-	auto connection = duckdb::make_uniq<duckdb::Connection>(*db);
-
-=======
->>>>>>> 52b62ed6
 	auto &context = *connection->context;
+	context.Query("ATTACH DATABASE 'pgduckdb' (TYPE pgduckdb)", false);
 	LoadFunctions(context);
 	LoadSecrets(context);
 	LoadExtensions(context);
@@ -107,10 +100,6 @@
 	duckdb::CreateTableFunctionInfo index_scan_info(index_scan_fun);
 
 	auto &catalog = duckdb::Catalog::GetSystemCatalog(context);
-	duckdb::ExtensionInstallInfo extension_install_info;
-	db->instance->SetExtensionLoaded("pgduckdb", extension_install_info);
-	context.Query("ATTACH DATABASE 'pgduckdb' (TYPE pgduckdb)", false);
-	context.Query("set search_path='pgduckdb.main'", false);
 	context.transaction.BeginTransaction();
 	auto &instance = *database->instance;
 	duckdb::ExtensionUtil::RegisterType(instance, "UnsupportedPostgresType", duckdb::LogicalTypeId::VARCHAR);
@@ -174,7 +163,11 @@
 	auto &db = DuckDBManager::Get().GetDatabase();
 	/* Add DuckDB replacement scan to read PG data */
 	auto con = duckdb::make_uniq<duckdb::Connection>(db);
-	con->context->registered_state->Insert(
+	auto &context = *con->context;
+	
+	context.Query("set search_path='pgduckdb.main'", false);
+
+	context.registered_state->Insert(
 	    "postgres_scan", duckdb::make_shared_ptr<PostgresReplacementScanDataClientContextState>(rtables, planner_info,
 	                                                                                            needed_columns, query));
 	return con;
