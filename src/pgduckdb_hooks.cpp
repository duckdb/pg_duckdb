extern "C" {
#include "postgres.h"
#include "catalog/pg_namespace.h"
#include "commands/extension.h"
#include "nodes/nodes.h"
#include "nodes/nodeFuncs.h"
#include "tcop/utility.h"
#include "tcop/pquery.h"
#include "utils/rel.h"
#include "optimizer/optimizer.h"
}

#include "pgduckdb/pgduckdb.h"
#include "pgduckdb/pgduckdb_metadata_cache.hpp"
#include "pgduckdb/pgduckdb_planner.hpp"
#include "pgduckdb/utility/copy.hpp"
#include "pgduckdb/vendor/pg_list.hpp"

static planner_hook_type prev_planner_hook = NULL;
static ProcessUtility_hook_type prev_process_utility_hook = NULL;

static bool
IsCatalogTable(List *tables) {
	foreach_node(RangeTblEntry, table, tables) {
		if (table->rtekind == RTE_SUBQUERY) {
			/* Check Subquery rtable list if any table is from PG catalog */
			if (IsCatalogTable(table->subquery->rtable)) {
				return true;
			}
		}
		if (table->relid) {
			auto rel = RelationIdGetRelation(table->relid);
			auto namespace_oid = RelationGetNamespace(rel);
			if (namespace_oid == PG_CATALOG_NAMESPACE || namespace_oid == PG_TOAST_NAMESPACE) {
				RelationClose(rel);
				return true;
			}
			RelationClose(rel);
		}
	}
	return false;
}

static bool
<<<<<<< HEAD
ContainsDuckdbFunctions(Node *node, void *context) {
	if (node == NULL)
		return false;

	if (IsA(node, Query)) {
		Query *query = (Query *)node;
		return query_tree_walker(query, ContainsDuckdbFunctions, context, 0);
	}

	if (IsA(node, FuncExpr)) {
		FuncExpr *func = castNode(FuncExpr, node);
		if (pgduckdb::IsDuckdbOnlyFunction(func->funcid)) {
			return true;
		}
	}

	return expression_tree_walker(node, ContainsDuckdbFunctions, context);
}

static bool
NeedsDuckdbExecution(Query *query) {
	return query_tree_walker(query, ContainsDuckdbFunctions, NULL, 0);
}

static bool
IsAllowedStatement() {
	/* For `SELECT ..` ActivePortal doesn't exist */
	if (!ActivePortal)
		return true;
	/* `EXPLAIN ...` should be allowed */
	if (ActivePortal->commandTag == CMDTAG_EXPLAIN)
		return true;
	return false;
=======
IsAllowedStatement(Query *query) {
	/* DuckDB does not support modifying CTEs INSERT/UPDATE/DELETE */
	if (query->hasModifyingCTE) {
		return false;
	}

	/* We don't support modifying statements yet */
	if (query->commandType != CMD_SELECT) {
		return false;
	}

	/*
	 * If there's no rtable, we're only selecting constants. There's no point
	 * in using DuckDB for that.
	 */
	if (!query->rtable) {
		return false;
	}

	/*
	 * If any table is from pg_catalog, we don't want to use DuckDB. This is
	 * because DuckDB has its own pg_catalog tables that contain different data
	 * then Postgres its pg_catalog tables.
	 */
	if (IsCatalogTable(query->rtable)) {
		return false;
	}

	/* Anything else is hopefully fine... */
	return true;
>>>>>>> 8dfa1276
}

static PlannedStmt *
DuckdbPlannerHook(Query *parse, const char *query_string, int cursor_options, ParamListInfo bound_params) {
<<<<<<< HEAD
	if (pgduckdb::IsExtensionRegistered()) {
		if (duckdb_execution && IsAllowedStatement() && parse->rtable && !IsCatalogTable(parse->rtable) &&
		    parse->commandType == CMD_SELECT) {
			PlannedStmt *duckdbPlan = DuckdbPlanNode(parse, query_string, cursor_options, bound_params);
			if (duckdbPlan) {
				return duckdbPlan;
			}
		}

		if (NeedsDuckdbExecution(parse)) {
			if (!IsAllowedStatement()) {
				elog(ERROR, "only SELECT statements involving DuckDB are supported");
			}
			PlannedStmt *duckdbPlan = DuckdbPlanNode(parse, query_string, cursor_options, bound_params);
			if (duckdbPlan) {
				return duckdbPlan;
			}
=======
	if (duckdb_execution && IsAllowedStatement(parse) && pgduckdb::IsExtensionRegistered()) {
		PlannedStmt *duckdb_plan = DuckdbPlanNode(parse, cursor_options, bound_params);
		if (duckdb_plan) {
			return duckdb_plan;
>>>>>>> 8dfa1276
		}
	}

	if (prev_planner_hook) {
		return prev_planner_hook(parse, query_string, cursor_options, bound_params);
	} else {
		return standard_planner(parse, query_string, cursor_options, bound_params);
	}
}

static void
DuckdbUtilityHook(PlannedStmt *pstmt, const char *query_string, bool read_only_tree, ProcessUtilityContext context,
                  ParamListInfo params, struct QueryEnvironment *query_env, DestReceiver *dest, QueryCompletion *qc) {
	Node *parsetree = pstmt->utilityStmt;
	if (duckdb_execution && pgduckdb::IsExtensionRegistered() && IsA(parsetree, CopyStmt)) {
		uint64 processed;
		if (DuckdbCopy(pstmt, query_string, query_env, &processed)) {
			if (qc) {
				SetQueryCompletion(qc, CMDTAG_COPY, processed);
			}
			return;
		}
	}

	if (prev_process_utility_hook) {
		(*prev_process_utility_hook)(pstmt, query_string, read_only_tree, context, params, query_env, dest, qc);
	} else {
		standard_ProcessUtility(pstmt, query_string, read_only_tree, context, params, query_env, dest, qc);
	}
}

void
DuckdbInitHooks(void) {
	prev_planner_hook = planner_hook;
	planner_hook = DuckdbPlannerHook;

	prev_process_utility_hook = ProcessUtility_hook ? ProcessUtility_hook : standard_ProcessUtility;
	ProcessUtility_hook = DuckdbUtilityHook;
}<|MERGE_RESOLUTION|>--- conflicted
+++ resolved
@@ -42,7 +42,6 @@
 }
 
 static bool
-<<<<<<< HEAD
 ContainsDuckdbFunctions(Node *node, void *context) {
 	if (node == NULL)
 		return false;
@@ -68,15 +67,6 @@
 }
 
 static bool
-IsAllowedStatement() {
-	/* For `SELECT ..` ActivePortal doesn't exist */
-	if (!ActivePortal)
-		return true;
-	/* `EXPLAIN ...` should be allowed */
-	if (ActivePortal->commandTag == CMDTAG_EXPLAIN)
-		return true;
-	return false;
-=======
 IsAllowedStatement(Query *query) {
 	/* DuckDB does not support modifying CTEs INSERT/UPDATE/DELETE */
 	if (query->hasModifyingCTE) {
@@ -107,35 +97,26 @@
 
 	/* Anything else is hopefully fine... */
 	return true;
->>>>>>> 8dfa1276
 }
 
 static PlannedStmt *
 DuckdbPlannerHook(Query *parse, const char *query_string, int cursor_options, ParamListInfo bound_params) {
-<<<<<<< HEAD
 	if (pgduckdb::IsExtensionRegistered()) {
-		if (duckdb_execution && IsAllowedStatement() && parse->rtable && !IsCatalogTable(parse->rtable) &&
-		    parse->commandType == CMD_SELECT) {
-			PlannedStmt *duckdbPlan = DuckdbPlanNode(parse, query_string, cursor_options, bound_params);
+		if (duckdb_execution && IsAllowedStatement(parse)) {
+			PlannedStmt *duckdbPlan = DuckdbPlanNode(parse, cursor_options, bound_params);
 			if (duckdbPlan) {
 				return duckdbPlan;
 			}
 		}
 
 		if (NeedsDuckdbExecution(parse)) {
-			if (!IsAllowedStatement()) {
+			if (!IsAllowedStatement(parse)) {
 				elog(ERROR, "only SELECT statements involving DuckDB are supported");
 			}
-			PlannedStmt *duckdbPlan = DuckdbPlanNode(parse, query_string, cursor_options, bound_params);
+			PlannedStmt *duckdbPlan = DuckdbPlanNode(parse, cursor_options, bound_params);
 			if (duckdbPlan) {
 				return duckdbPlan;
 			}
-=======
-	if (duckdb_execution && IsAllowedStatement(parse) && pgduckdb::IsExtensionRegistered()) {
-		PlannedStmt *duckdb_plan = DuckdbPlanNode(parse, cursor_options, bound_params);
-		if (duckdb_plan) {
-			return duckdb_plan;
->>>>>>> 8dfa1276
 		}
 	}
 
