#include "duckdb.hpp"

extern "C" {
#include "postgres.h"

#include "catalog/pg_namespace.h"
#include "commands/extension.h"
#include "nodes/nodes.h"
#include "nodes/nodeFuncs.h"
#include "nodes/primnodes.h"
#include "tcop/utility.h"
#include "tcop/pquery.h"
#include "utils/rel.h"
#include "utils/relcache.h"
#include "optimizer/optimizer.h"
}

#include "pgduckdb/pgduckdb.h"
#include "pgduckdb/pgduckdb_metadata_cache.hpp"
#include "pgduckdb/pgduckdb_ddl.hpp"
#include "pgduckdb/pgduckdb_planner.hpp"
#include "pgduckdb/pgduckdb_table_am.hpp"
#include "pgduckdb/utility/copy.hpp"
#include "pgduckdb/vendor/pg_explain.hpp"
#include "pgduckdb/vendor/pg_list.hpp"

static planner_hook_type prev_planner_hook = NULL;
static ProcessUtility_hook_type prev_process_utility_hook = NULL;
static ExplainOneQuery_hook_type prev_explain_one_query_hook = NULL;

static bool
IsCatalogTable(List *tables) {
	foreach_node(RangeTblEntry, table, tables) {
		if (table->rtekind == RTE_SUBQUERY) {
			/* Check Subquery rtable list if any table is from PG catalog */
			if (IsCatalogTable(table->subquery->rtable)) {
				return true;
			}
		}
		if (table->relid) {
			auto rel = RelationIdGetRelation(table->relid);
			auto namespace_oid = RelationGetNamespace(rel);
			if (namespace_oid == PG_CATALOG_NAMESPACE || namespace_oid == PG_TOAST_NAMESPACE) {
				RelationClose(rel);
				return true;
			}
			RelationClose(rel);
		}
	}
	return false;
}

static bool
IsDuckdbTable(Oid relid) {
	if (relid == InvalidOid) {
		return false;
	}
	auto rel = RelationIdGetRelation(relid);
	bool result = pgduckdb::IsDuckdbTableAm(rel->rd_tableam);
	RelationClose(rel);
	return result;
}

static bool
ContainsDuckdbTables(List *rte_list) {
	foreach_node(RangeTblEntry, rte, rte_list) {
		if (IsDuckdbTable(rte->relid)) {
			return true;
		}
	}
	return false;
}

static bool
ContainsDuckdbItems(Node *node, void *context) {
	if (node == NULL)
		return false;

	if (IsA(node, Query)) {
		Query *query = (Query *)node;
		if (ContainsDuckdbTables(query->rtable)) {
			return true;
		}
#if PG_VERSION_NUM >= 160000
		return query_tree_walker(query, ContainsDuckdbItems, context, 0);
#else
		return query_tree_walker(query, (bool (*)())((void *)ContainsDuckdbItems), context, 0);
#endif
	}

	if (IsA(node, FuncExpr)) {
		FuncExpr *func = castNode(FuncExpr, node);
		if (pgduckdb::IsDuckdbOnlyFunction(func->funcid)) {
			return true;
		}
	}

#if PG_VERSION_NUM >= 160000
	return expression_tree_walker(node, ContainsDuckdbItems, context);
#else
	return expression_tree_walker(node, (bool (*)())((void *)ContainsDuckdbItems), context);
#endif
}

static bool
NeedsDuckdbExecution(Query *query) {
	return ContainsDuckdbItems((Node *)query, NULL);
}

static bool
IsAllowedStatement(Query *query, bool throw_error = false) {
	int elevel = throw_error ? ERROR : DEBUG4;
	/* DuckDB does not support modifying CTEs INSERT/UPDATE/DELETE */
	if (query->hasModifyingCTE) {
		elog(elevel, "DuckDB does not support modifying CTEs");
		return false;
	}

	/* We don't support modifying statements on Postgres tables yet */
	if (query->commandType != CMD_SELECT) {
		RangeTblEntry *resultRte = list_nth_node(RangeTblEntry, query->rtable, query->resultRelation - 1);
		if (!IsDuckdbTable(resultRte->relid)) {
			elog(elevel, "DuckDB does not support modififying Postgres tables");
			return false;
		}
	}

	/*
	 * If there's no rtable, we're only selecting constants. There's no point
	 * in using DuckDB for that.
	 */
	if (!query->rtable) {
		elog(elevel, "DuckDB usage requires at least one table");
		return false;
	}

	/*
	 * If any table is from pg_catalog, we don't want to use DuckDB. This is
	 * because DuckDB has its own pg_catalog tables that contain different data
	 * then Postgres its pg_catalog tables.
	 */
	if (IsCatalogTable(query->rtable)) {
		elog(elevel, "DuckDB does not support querying PG catalog tables");
		return false;
	}

	/*
	 * We don't support multi-statement transactions yet, so don't try to
	 * execute queries in them even if duckdb.execution is enabled.
	 */
	if (IsInTransactionBlock(true)) {
		if (throw_error) {
			/*
			 * We don't elog manually here, because PreventInTransactionBlock
			 * provides very detailed errors.
			 */
			PreventInTransactionBlock(true, "DuckDB queries");
		}
		return false;
	}

	/* Anything else is hopefully fine... */
	return true;
}

static PlannedStmt *
DuckdbPlannerHook(Query *parse, const char *query_string, int cursor_options, ParamListInfo bound_params) {
	if (pgduckdb::IsExtensionRegistered()) {
		if (duckdb_execution && IsAllowedStatement(parse)) {
			PlannedStmt *duckdbPlan = DuckdbPlanNode(parse, cursor_options);
			if (duckdbPlan) {
				return duckdbPlan;
			}
		}

		if (NeedsDuckdbExecution(parse)) {
<<<<<<< HEAD
			IsAllowedStatement(parse, true);

			PlannedStmt *duckdbPlan = DuckdbPlanNode(parse, cursor_options, bound_params);
=======
			if (!IsAllowedStatement(parse)) {
				elog(ERROR, "(PGDuckDB/DuckdbPlannerHook) Only SELECT statements involving DuckDB are supported.");
			}
			PlannedStmt *duckdbPlan = DuckdbPlanNode(parse, cursor_options);
>>>>>>> b319fa10
			if (duckdbPlan) {
				return duckdbPlan;
			}
		}
	}

	if (prev_planner_hook) {
		return prev_planner_hook(parse, query_string, cursor_options, bound_params);
	} else {
		return standard_planner(parse, query_string, cursor_options, bound_params);
	}
}

static void
DuckdbUtilityHook(PlannedStmt *pstmt, const char *query_string, bool read_only_tree, ProcessUtilityContext context,
                  ParamListInfo params, struct QueryEnvironment *query_env, DestReceiver *dest, QueryCompletion *qc) {
	Node *parsetree = pstmt->utilityStmt;
	if (duckdb_execution && pgduckdb::IsExtensionRegistered() && IsA(parsetree, CopyStmt)) {
		uint64 processed;
		if (DuckdbCopy(pstmt, query_string, query_env, &processed)) {
			if (qc) {
				SetQueryCompletion(qc, CMDTAG_COPY, processed);
			}
			return;
		}
	}

	if (pgduckdb::IsExtensionRegistered()) {
		DuckdbHandleDDL(parsetree, query_string);
	}

	if (prev_process_utility_hook) {
		(*prev_process_utility_hook)(pstmt, query_string, read_only_tree, context, params, query_env, dest, qc);
	} else {
		standard_ProcessUtility(pstmt, query_string, read_only_tree, context, params, query_env, dest, qc);
	}
}

extern "C" {
#include "nodes/print.h"
}
void
DuckdbExplainOneQueryHook(Query *query, int cursorOptions, IntoClause *into, ExplainState *es, const char *queryString,
                          ParamListInfo params, QueryEnvironment *queryEnv) {
	/*
	 * It might seem sensible to store this data in the custom_private
	 * field of the CustomScan node, but that's not a trivial change to make.
	 * Storing this in a global variable works fine, as long as we only use
	 * this variable during planning when we're actually executing an explain
	 * QUERY (this can be checked by checking the commandTag of the
	 * ActivePortal). This even works when plans would normally be cached,
	 * because EXPLAIN always execute this hook whenever they are executed.
	 * EXPLAIN queries are also always re-planned (see
	 * standard_ExplainOneQuery).
	 */
	duckdb_explain_analyze = es->analyze;
	prev_explain_one_query_hook(query, cursorOptions, into, es, queryString, params, queryEnv);
}

void
DuckdbInitHooks(void) {
	prev_planner_hook = planner_hook;
	planner_hook = DuckdbPlannerHook;

	prev_process_utility_hook = ProcessUtility_hook ? ProcessUtility_hook : standard_ProcessUtility;
	ProcessUtility_hook = DuckdbUtilityHook;

	prev_explain_one_query_hook = ExplainOneQuery_hook ? ExplainOneQuery_hook : standard_ExplainOneQuery;
	ExplainOneQuery_hook = DuckdbExplainOneQueryHook;
}<|MERGE_RESOLUTION|>--- conflicted
+++ resolved
@@ -174,16 +174,9 @@
 		}
 
 		if (NeedsDuckdbExecution(parse)) {
-<<<<<<< HEAD
 			IsAllowedStatement(parse, true);
 
-			PlannedStmt *duckdbPlan = DuckdbPlanNode(parse, cursor_options, bound_params);
-=======
-			if (!IsAllowedStatement(parse)) {
-				elog(ERROR, "(PGDuckDB/DuckdbPlannerHook) Only SELECT statements involving DuckDB are supported.");
-			}
 			PlannedStmt *duckdbPlan = DuckdbPlanNode(parse, cursor_options);
->>>>>>> b319fa10
 			if (duckdbPlan) {
 				return duckdbPlan;
 			}
