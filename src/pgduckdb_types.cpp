--- conflicted
+++ resolved
@@ -323,7 +323,6 @@
 	slot->tts_values[col] = PointerGetDatum(arr);
 }
 
-<<<<<<< HEAD
 void
 ConvertDuckToPostgresEnumValue(TupleTableSlot *slot, duckdb::Value &val, idx_t col) {
 	auto position = PGDuckDBEnum::GetDuckDBEnumPosition(val);
@@ -332,10 +331,7 @@
 	slot->tts_values[col] = ObjectIdGetDatum(enum_value_oid);
 }
 
-void
-=======
 bool
->>>>>>> 51d3a306
 ConvertDuckToPostgresValue(TupleTableSlot *slot, duckdb::Value &value, idx_t col) {
 	Oid oid = slot->tts_tupleDescriptor->attrs[col].atttypid;
 
@@ -476,7 +472,6 @@
 		ConvertDuckToPostgresArray<PODArray<PostgresIntegerOIDMapping<INT8OID>>>(slot, value, col);
 		break;
 	}
-<<<<<<< HEAD
 	default: {
 		auto type_id = value.type().id();
 		switch (type_id) {
@@ -484,16 +479,11 @@
 			ConvertDuckToPostgresEnumValue(slot, value, col);
 			break;
 		default:
-			throw duckdb::NotImplementedException("(DuckDB/ConvertDuckToPostgresValue) Unsuported pgduckdb type: %d",
-			                                      oid);
-		}
-		}
-	}
-=======
-	default:
-		elog(WARNING, "(PGDuckDB/ConvertDuckToPostgresValue) Unsuported pgduckdb type: %d", oid);
-		return false;
->>>>>>> 51d3a306
+			elog(WARNING, "(PGDuckDB/ConvertDuckToPostgresValue) Unsuported pgduckdb type: %d", oid);
+			return false;
+		}
+		}
+	}
 	}
 	return true;
 }
