--- conflicted
+++ resolved
@@ -1353,16 +1353,12 @@
 		return UUIDOID;
 	case duckdb::LogicalTypeId::VARINT:
 		return NUMERICOID;
-<<<<<<< HEAD
 	case duckdb::LogicalTypeId::STRUCT:
 		elog(LOG, "hi returning the appropriate type");
 		return 17496;
 		/* return pgduckdb::DuckdbRowOid(); */
-	case duckdb::LogicalTypeId::LIST: {
-=======
 	case duckdb::LogicalTypeId::LIST:
 	case duckdb::LogicalTypeId::ARRAY: {
->>>>>>> eb871de9
 		const duckdb::LogicalType *duck_type = &type;
 		while (IsNestedType(duck_type->id())) {
 			auto &child_type = pgduckdb::GetChildType(*duck_type);
