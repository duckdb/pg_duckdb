#include "duckdb.hpp"
#include "duckdb/common/shared_ptr.hpp"
#include "duckdb/common/extra_type_info.hpp"
#include "duckdb/common/types/uuid.hpp"
#include "duckdb/common/types/blob.hpp"

#include "pgduckdb/pgduckdb_types.hpp"
#include "pgduckdb/pgduckdb_metadata_cache.hpp"
#include "pgduckdb/pgduckdb_utils.hpp"
#include "pgduckdb/pgduckdb_metadata_cache.hpp"
#include "pgduckdb/scan/postgres_scan.hpp"
#include "pgduckdb/pg/types.hpp"

extern "C" {

#include "pgduckdb/vendor/pg_numeric_c.hpp"

#include "postgres.h"
#include "fmgr.h"
#include "miscadmin.h"
#include "access/tupdesc_details.h"
#include "catalog/pg_type.h"
#include "executor/tuptable.h"
#include "utils/array.h"
#include "utils/builtins.h"
#include "utils/date.h"
#include "utils/jsonb.h"
#include "utils/lsyscache.h"
#include "utils/numeric.h"
#include "utils/syscache.h"
#include "utils/timestamp.h"
#include "utils/uuid.h"
}

#include "pgduckdb/pgduckdb_detoast.hpp"
#include "pgduckdb/pgduckdb_process_lock.hpp"

namespace pgduckdb {

NumericVar FromNumeric(Numeric num);

struct NumericAsDouble : public duckdb::ExtraTypeInfo {
	// Dummy struct to indicate at conversion that the source is a Numeric
public:
	NumericAsDouble() : ExtraTypeInfo(duckdb::ExtraTypeInfoType::INVALID_TYPE_INFO) {
	}
};

// FIXME: perhaps we want to just make a generic ExtraTypeInfo that holds the Postgres type OID
struct IsBpChar : public duckdb::ExtraTypeInfo {
public:
	IsBpChar() : ExtraTypeInfo(duckdb::ExtraTypeInfoType::INVALID_TYPE_INFO) {
	}
};

using duckdb::hugeint_t;
using duckdb::uhugeint_t;

struct DecimalConversionInteger {
	static int64_t
	GetPowerOfTen(idx_t index) {
		static const int64_t POWERS_OF_TEN[] {1,
		                                      10,
		                                      100,
		                                      1000,
		                                      10000,
		                                      100000,
		                                      1000000,
		                                      10000000,
		                                      100000000,
		                                      1000000000,
		                                      10000000000,
		                                      100000000000,
		                                      1000000000000,
		                                      10000000000000,
		                                      100000000000000,
		                                      1000000000000000,
		                                      10000000000000000,
		                                      100000000000000000,
		                                      1000000000000000000};
		if (index >= 19) {
			throw duckdb::InternalException("DecimalConversionInteger::GetPowerOfTen - Out of range");
		}
		return POWERS_OF_TEN[index];
	}

	template <class T>
	static T
	Finalize(const NumericVar &, T result) {
		return result;
	}
};

struct DecimalConversionHugeint {
	static hugeint_t
	GetPowerOfTen(idx_t index) {
		static const hugeint_t POWERS_OF_TEN[] {
		    hugeint_t(1),
		    hugeint_t(10),
		    hugeint_t(100),
		    hugeint_t(1000),
		    hugeint_t(10000),
		    hugeint_t(100000),
		    hugeint_t(1000000),
		    hugeint_t(10000000),
		    hugeint_t(100000000),
		    hugeint_t(1000000000),
		    hugeint_t(10000000000),
		    hugeint_t(100000000000),
		    hugeint_t(1000000000000),
		    hugeint_t(10000000000000),
		    hugeint_t(100000000000000),
		    hugeint_t(1000000000000000),
		    hugeint_t(10000000000000000),
		    hugeint_t(100000000000000000),
		    hugeint_t(1000000000000000000),
		    hugeint_t(1000000000000000000) * hugeint_t(10),
		    hugeint_t(1000000000000000000) * hugeint_t(100),
		    hugeint_t(1000000000000000000) * hugeint_t(1000),
		    hugeint_t(1000000000000000000) * hugeint_t(10000),
		    hugeint_t(1000000000000000000) * hugeint_t(100000),
		    hugeint_t(1000000000000000000) * hugeint_t(1000000),
		    hugeint_t(1000000000000000000) * hugeint_t(10000000),
		    hugeint_t(1000000000000000000) * hugeint_t(100000000),
		    hugeint_t(1000000000000000000) * hugeint_t(1000000000),
		    hugeint_t(1000000000000000000) * hugeint_t(10000000000),
		    hugeint_t(1000000000000000000) * hugeint_t(100000000000),
		    hugeint_t(1000000000000000000) * hugeint_t(1000000000000),
		    hugeint_t(1000000000000000000) * hugeint_t(10000000000000),
		    hugeint_t(1000000000000000000) * hugeint_t(100000000000000),
		    hugeint_t(1000000000000000000) * hugeint_t(1000000000000000),
		    hugeint_t(1000000000000000000) * hugeint_t(10000000000000000),
		    hugeint_t(1000000000000000000) * hugeint_t(100000000000000000),
		    hugeint_t(1000000000000000000) * hugeint_t(1000000000000000000),
		    hugeint_t(1000000000000000000) * hugeint_t(1000000000000000000) * hugeint_t(10),
		    hugeint_t(1000000000000000000) * hugeint_t(1000000000000000000) * hugeint_t(100)};
		if (index >= 39) {
			throw duckdb::InternalException("DecimalConversionHugeint::GetPowerOfTen - Out of range");
		}
		return POWERS_OF_TEN[index];
	}

	static hugeint_t
	Finalize(const NumericVar &, hugeint_t result) {
		return result;
	}
};

struct DecimalConversionDouble {
	static double
	GetPowerOfTen(idx_t index) {
		return pow(10, double(index));
	}

	static double
	Finalize(const NumericVar &numeric, double result) {
		return result / GetPowerOfTen(numeric.dscale);
	}
};

static inline bool
ValidDate(duckdb::date_t dt) {
	if (dt == duckdb::date_t::infinity() || dt == duckdb::date_t::ninfinity())
		return true;
	return dt >= pgduckdb::PGDUCKDB_PG_MIN_DATE_VALUE && dt <= pgduckdb::PGDUCKDB_PG_MAX_DATE_VALUE;
}

static inline bool
ValidTimestampOrTimestampTz(int64_t timestamp) {
	// PG TIMESTAMP RANGE = 4714-11-24 00:00:00 (BC) <-> 294276-12-31 23:59:59
	// DUCK TIMESTAMP RANGE = 290308-12-22 00:00:00 (BC) <-> 294247-01-10 04:00:54
	// Taking Intersection of the ranges
	// MIN TIMESTAMP = 4714-11-24 00:00:00 (BC)
	// MAX TIMESTAMP = 294246-12-31 23:59:59 , To keep it capped to a specific year.. also coincidently this is EXACTLY
	// 30 years less than PG max value.
	return timestamp >= pgduckdb::PGDUCKDB_MIN_TIMESTAMP_VALUE && timestamp < pgduckdb::PGDUCKDB_MAX_TIMESTAMP_VALUE;
}

static inline Datum
ConvertBoolDatum(const duckdb::Value &value) {
	return value.GetValue<bool>();
}

static inline Datum
ConvertCharDatum(const duckdb::Value &value) {
	return value.GetValue<int8_t>();
}

static inline Datum
ConvertInt2Datum(const duckdb::Value &value) {
	if (value.type().id() == duckdb::LogicalTypeId::UTINYINT) {
		return UInt8GetDatum(value.GetValue<uint8_t>());
	}
	return Int16GetDatum(value.GetValue<int16_t>());
}

static inline Datum
ConvertInt4Datum(const duckdb::Value &value) {
	if (value.type().id() == duckdb::LogicalTypeId::USMALLINT) {
		return UInt16GetDatum(value.GetValue<uint16_t>());
	}
	return Int32GetDatum(value.GetValue<int32_t>());
}

static inline Datum
ConvertInt8Datum(const duckdb::Value &value) {
	if (value.type().id() == duckdb::LogicalTypeId::UINTEGER) {
		return UInt32GetDatum(value.GetValue<uint32_t>());
	}
	return Int64GetDatum(value.GetValue<int64_t>());
}

static Datum
ConvertVarCharDatum(const duckdb::Value &value) {
	auto str = value.GetValue<duckdb::string>();
	auto varchar = str.c_str();
	auto varchar_len = str.size();

	text *result = (text *)palloc0(varchar_len + VARHDRSZ);
	SET_VARSIZE(result, varchar_len + VARHDRSZ);
	memcpy(VARDATA(result), varchar, varchar_len);
	return PointerGetDatum(result);
}

static Datum
ConvertBinaryDatum(const duckdb::Value &value) {
	auto str = value.GetValueUnsafe<duckdb::string_t>();
	auto blob_len = str.GetSize();
	auto blob = str.GetDataUnsafe();
	bytea *result = (bytea *)palloc0(blob_len + VARHDRSZ);
	SET_VARSIZE(result, blob_len + VARHDRSZ);
	memcpy(VARDATA(result), blob, blob_len);
	return PointerGetDatum(result);
}

inline Datum
ConvertDateDatum(const duckdb::Value &value) {
	duckdb::date_t date = value.GetValue<duckdb::date_t>();
	if (!ValidDate(date))
		throw duckdb::OutOfRangeException("The value should be between min and max value (%s <-> %s)",
		                                  duckdb::Date::ToString(pgduckdb::PGDUCKDB_PG_MIN_DATE_VALUE),
		                                  duckdb::Date::ToString(pgduckdb::PGDUCKDB_PG_MAX_DATE_VALUE));

	// Special Handling for +/-infinity date values
	// -infinity value is different for PG date
	if (date == duckdb::date_t::ninfinity())
		return DateADTGetDatum(DATEVAL_NOBEGIN);
	else if (date == duckdb::date_t::infinity())
		return DateADTGetDatum(DATEVAL_NOEND);

	return DateADTGetDatum(date.days - pgduckdb::PGDUCKDB_DUCK_DATE_OFFSET);
}

static Datum
ConvertIntervalDatum(const duckdb::Value &value) {
	duckdb::interval_t duckdb_interval = value.GetValue<duckdb::interval_t>();
	Interval *pg_interval = static_cast<Interval *>(palloc(sizeof(Interval)));
	pg_interval->month = duckdb_interval.months;
	pg_interval->day = duckdb_interval.days;
	pg_interval->time = duckdb_interval.micros;
	return IntervalPGetDatum(pg_interval);
}

static Datum
ConvertTimeDatum(const duckdb::Value &value) {
	const int64_t microsec = value.GetValue<int64_t>();
	const TimeADT pg_time = microsec;
	return Int64GetDatum(pg_time);
}

static Datum
ConvertTimeTzDatum(const duckdb::Value &value) {
	duckdb::dtime_tz_t dt_tz = value.GetValue<duckdb::dtime_tz_t>();
	const int64_t micros = dt_tz.time().micros;
	const int32_t tz_offset = dt_tz.offset();

	TimeTzADT *result = static_cast<TimeTzADT *>(palloc(sizeof(TimeTzADT)));
	result->time = micros;
	// pg and duckdb stores timezone with different signs, for example, for TIMETZ 01:02:03+05, duckdb stores offset =
	// 18000, while pg stores zone = -18000.
	result->zone = -tz_offset;
	return TimeTzADTPGetDatum(result);
}

inline Datum
ConvertDuckStructDatum(const duckdb::Value &value) {
	auto children = duckdb::StructValue::GetChildren(value);
	for(auto& child: children){
		switch(child.type().id()){
			case duckdb::LogicalTypeId::VARCHAR:
				elog(LOG, "got varchar...");
				break;
		}
	}
	return pgduckdb::PGDUCKDB_DUCK_TIMESTAMP_OFFSET;
}

inline Datum
ConvertTimestampDatum(const duckdb::Value &value) {
	// Extract raw int64_t value of timestamp
	int64_t rawValue = value.GetValue<int64_t>();

	// Early Return for +/-Inf
	if (rawValue == static_cast<int64_t>(duckdb::timestamp_t::ninfinity()))
		return TimestampGetDatum(DT_NOBEGIN);
	else if (rawValue == static_cast<int64_t>(duckdb::timestamp_t::infinity()))
		return TimestampGetDatum(DT_NOEND);

	// Handle specific Timestamp unit(sec, ms, ns) types
	switch (value.type().id()) {
	case duckdb::LogicalType::TIMESTAMP_MS:
		// 1 ms = 10^3 micro-sec
		rawValue *= 1000;
		break;
	case duckdb::LogicalType::TIMESTAMP_NS:
		// 1 ns = 10^-3 micro-sec
		rawValue /= 1000;
		break;
	case duckdb::LogicalType::TIMESTAMP_S:
		// 1 s = 10^6 micro-sec
		rawValue *= 1000000;
		break;
	default:
		// Since we don't want to handle anything here
		break;
	}

	if (!ValidTimestampOrTimestampTz(rawValue))
		throw duckdb::OutOfRangeException(
		    "The Timestamp value should be between min and max value (%s <-> %s)",
		    duckdb::Timestamp::ToString(static_cast<duckdb::timestamp_t>(PGDUCKDB_MIN_TIMESTAMP_VALUE)),
		    duckdb::Timestamp::ToString(static_cast<duckdb::timestamp_t>(PGDUCKDB_MAX_TIMESTAMP_VALUE)));

	return TimestampGetDatum(rawValue - pgduckdb::PGDUCKDB_DUCK_TIMESTAMP_OFFSET);
}

inline Datum
ConvertTimestampTzDatum(const duckdb::Value &value) {
	duckdb::timestamp_tz_t timestamp = value.GetValue<duckdb::timestamp_tz_t>();
	int64_t rawValue = timestamp.value;

	// Early Return for +/-Inf
	if (rawValue == static_cast<int64_t>(duckdb::timestamp_t::ninfinity()))
		return TimestampTzGetDatum(DT_NOBEGIN);
	else if (rawValue == static_cast<int64_t>(duckdb::timestamp_t::infinity()))
		return TimestampTzGetDatum(DT_NOEND);

	if (!ValidTimestampOrTimestampTz(rawValue))
		throw duckdb::OutOfRangeException(
		    "The TimestampTz value should be between min and max value (%s <-> %s)",
		    duckdb::Timestamp::ToString(static_cast<duckdb::timestamp_t>(PGDUCKDB_MIN_TIMESTAMP_VALUE)),
		    duckdb::Timestamp::ToString(static_cast<duckdb::timestamp_t>(PGDUCKDB_MAX_TIMESTAMP_VALUE)));

	return TimestampTzGetDatum(rawValue - pgduckdb::PGDUCKDB_DUCK_TIMESTAMP_OFFSET);
}

inline Datum
ConvertFloatDatum(const duckdb::Value &value) {
	return Float4GetDatum(value.GetValue<float>());
}

inline Datum
ConvertDoubleDatum(const duckdb::Value &value) {
	return Float8GetDatum(value.GetValue<double>());
}

template <class T, class OP = DecimalConversionInteger>
void
ConvertNumeric(const duckdb::Value &ddb_value, idx_t scale, NumericVar &result) {
	result.dscale = scale;

	T value = ddb_value.GetValueUnsafe<T>();
	if (value < 0) {
		value = -value;
		result.sign = NUMERIC_NEG;
	} else {
		result.sign = NUMERIC_POS;
	}

	// divide the decimal into the integer part (before the decimal point) and fractional part (after the point)
	T integer_part;
	T fractional_part;
	if (scale == 0) {
		integer_part = value;
		fractional_part = 0;
	} else {
		integer_part = value / OP::GetPowerOfTen(scale);
		fractional_part = value % OP::GetPowerOfTen(scale);
	}

	constexpr idx_t MAX_DIGITS = sizeof(T) * 4;
	uint16_t integral_digits[MAX_DIGITS];
	uint16_t fractional_digits[MAX_DIGITS];
	int32_t integral_ndigits;

	// split the integral part into parts of up to NBASE (4 digits => 0..9999)
	integral_ndigits = 0;
	while (integer_part > 0) {
		integral_digits[integral_ndigits++] = uint16_t(integer_part % T(NBASE));
		integer_part /= T(NBASE);
	}

	result.weight = integral_ndigits - 1;
	// split the fractional part into parts of up to NBASE (4 digits => 0..9999)
	// count the amount of digits required for the fractional part
	// note that while it is technically possible to leave out zeros here this adds even more complications
	// so we just always write digits for the full "scale", even if not strictly required
	idx_t fractional_ndigits = (scale + DEC_DIGITS - 1) / DEC_DIGITS;
	// fractional digits are LEFT aligned (for some unknown reason)
	// that means if we write ".12" with a scale of 2 we actually need to write "1200", instead of "12"
	// this means we need to "correct" the number 12 by multiplying by 100 in this case
	// this correction factor is the "number of digits to the next full number"
	int32_t correction = fractional_ndigits * DEC_DIGITS - scale;
	fractional_part *= OP::GetPowerOfTen(correction);
	for (idx_t i = 0; i < fractional_ndigits; i++) {
		fractional_digits[i] = uint16_t(fractional_part % NBASE);
		fractional_part /= NBASE;
	}

	result.ndigits = integral_ndigits + fractional_ndigits;

	result.buf = (NumericDigit *)palloc(result.ndigits * sizeof(NumericDigit));
	result.digits = result.buf;
	auto &digits = result.digits;

	idx_t digits_idx = 0;
	for (idx_t i = integral_ndigits; i > 0; i--) {
		digits[digits_idx++] = integral_digits[i - 1];
	}
	for (idx_t i = fractional_ndigits; i > 0; i--) {
		digits[digits_idx++] = fractional_digits[i - 1];
	}
}

static Datum
ConvertNumericDatum(const duckdb::Value &value) {
	auto value_type_id = value.type().id();

	// Special handle duckdb VARINT type.
	if (value.type().id() == duckdb::LogicalTypeId::VARINT) {
		// The performant way to handle the translation is to parse VARINT out, here we leverage string conversion and
		// parsing mainly for code simplicity.
		const std::string value_str = value.ToString();
		Datum pg_numeric = pgduckdb::pg::StringToNumeric(value_str.c_str());
		return pg_numeric;
	}

	// Special handle duckdb DOUBLE TYPE.
	if (value_type_id == duckdb::LogicalTypeId::DOUBLE) {
		return ConvertDoubleDatum(value);
	}

	NumericVar numeric_var;
	D_ASSERT(value_type_id == duckdb::LogicalTypeId::DECIMAL || value_type_id == duckdb::LogicalTypeId::HUGEINT ||
	         value_type_id == duckdb::LogicalTypeId::UBIGINT || value_type_id == duckdb::LogicalTypeId::UHUGEINT);
	const bool is_decimal = value_type_id == duckdb::LogicalTypeId::DECIMAL;
	uint8_t scale = is_decimal ? duckdb::DecimalType::GetScale(value.type()) : 0;

	switch (value.type().InternalType()) {
	case duckdb::PhysicalType::INT16:
		ConvertNumeric<int16_t>(value, scale, numeric_var);
		break;
	case duckdb::PhysicalType::INT32:
		ConvertNumeric<int32_t>(value, scale, numeric_var);
		break;
	case duckdb::PhysicalType::INT64:
		ConvertNumeric<int64_t>(value, scale, numeric_var);
		break;
	case duckdb::PhysicalType::UINT64:
		ConvertNumeric<uint64_t>(value, scale, numeric_var);
		break;
	case duckdb::PhysicalType::INT128:
		ConvertNumeric<hugeint_t, DecimalConversionHugeint>(value, scale, numeric_var);
		break;
	case duckdb::PhysicalType::UINT128:
		ConvertNumeric<uhugeint_t, DecimalConversionHugeint>(value, scale, numeric_var);
		break;
	default:
		throw duckdb::InvalidInputException(
		    "(PGDuckDB/ConvertNumericDatum) Unrecognized physical type for DECIMAL value");
	}

	auto numeric = PostgresFunctionGuard(make_result, &numeric_var);
	return NumericGetDatum(numeric);
}

static Datum
ConvertUUIDDatum(const duckdb::Value &value) {
	D_ASSERT(value.type().id() == duckdb::LogicalTypeId::UUID);
	D_ASSERT(value.type().InternalType() == duckdb::PhysicalType::INT128);
	auto duckdb_uuid = value.GetValue<hugeint_t>();
	pg_uuid_t *postgres_uuid = (pg_uuid_t *)palloc(sizeof(pg_uuid_t));

	duckdb_uuid.upper ^= (uint64_t(1) << 63);
	// Convert duckdb_uuid to bytes and store in postgres_uuid.data
	uint8_t *uuid_bytes = (uint8_t *)&duckdb_uuid;

	for (int i = 0; i < UUID_LEN; ++i) {
		postgres_uuid->data[i] = uuid_bytes[UUID_LEN - 1 - i];
	}

	return UUIDPGetDatum(postgres_uuid);
}

static Datum
ConvertUnionDatum(const duckdb::Value &value) {
	D_ASSERT(value.type().id() == duckdb::LogicalTypeId::UNION);
	// Copied Logic from ConvertVarcharDatum() ...
	auto str = value.ToString();
	auto varchar = str.c_str();
	auto varchar_len = str.size();

	text *result = (text *)palloc0(varchar_len + VARHDRSZ);
	SET_VARSIZE(result, varchar_len + VARHDRSZ);
	memcpy(VARDATA(result), varchar, varchar_len);
	return PointerGetDatum(result);
}

static duckdb::interval_t
DatumGetInterval(Datum value) {
	Interval *pg_interval = DatumGetIntervalP(value);
	duckdb::interval_t duck_interval;
	duck_interval.months = pg_interval->month;
	duck_interval.days = pg_interval->day;
	duck_interval.micros = pg_interval->time;
	return duck_interval;
}

static duckdb::dtime_t
DatumGetTime(Datum value) {
	const TimeADT pg_time = DatumGetTimeADT(value);
	duckdb::dtime_t duckdb_time {pg_time};
	return duckdb_time;
}

static duckdb::dtime_tz_t
DatumGetTimeTz(Datum value) {
	TimeTzADT *tzt = static_cast<TimeTzADT *>(DatumGetTimeTzADTP(value));
	// pg and duckdb stores timezone with different signs, for example, for TIMETZ 01:02:03+05, duckdb stores offset =
	// 18000, while pg stores zone = -18000.
	const uint64_t bits = duckdb::dtime_tz_t::encode_micros(static_cast<int64_t>(tzt->time)) |
	                      duckdb::dtime_tz_t::encode_offset(-tzt->zone);
	const duckdb::dtime_tz_t duck_time_tz {bits};
	return duck_time_tz;
}

template <int32_t OID>
struct PostgresTypeTraits;

// Specializations for each type
// BOOL type
template <>
struct PostgresTypeTraits<BOOLOID> {
	static constexpr int16_t typlen = 1;
	static constexpr bool typbyval = true;
	static constexpr char typalign = 'c';

	static inline Datum
	ToDatum(const duckdb::Value &val) {
		return ConvertBoolDatum(val);
	}
};

// CHAR type
template <>
struct PostgresTypeTraits<CHAROID> {
	static constexpr int16_t typlen = 1;
	static constexpr bool typbyval = true;
	static constexpr char typalign = 'c';

	static inline Datum
	ToDatum(const duckdb::Value &val) {
		return ConvertCharDatum(val);
	}
};

// INT2 type (smallint)
template <>
struct PostgresTypeTraits<INT2OID> {
	static constexpr int16_t typlen = 2;
	static constexpr bool typbyval = true;
	static constexpr char typalign = 's';

	static inline Datum
	ToDatum(const duckdb::Value &val) {
		return ConvertInt2Datum(val);
	}
};

// INT4 type (integer)
template <>
struct PostgresTypeTraits<INT4OID> {
	static constexpr int16_t typlen = 4;
	static constexpr bool typbyval = true;
	static constexpr char typalign = 'i';

	static inline Datum
	ToDatum(const duckdb::Value &val) {
		return ConvertInt4Datum(val);
	}
};

// INT8 type (bigint)
template <>
struct PostgresTypeTraits<INT8OID> {
	static constexpr int16_t typlen = 8;
	static constexpr bool typbyval = true;
	static constexpr char typalign = 'd';

	static inline Datum
	ToDatum(const duckdb::Value &val) {
		return ConvertInt8Datum(val);
	}
};

// FLOAT4 type (real)
template <>
struct PostgresTypeTraits<FLOAT4OID> {
	static constexpr int16_t typlen = 4;
	static constexpr bool typbyval = true;
	static constexpr char typalign = 'i';

	static inline Datum
	ToDatum(const duckdb::Value &val) {
		return ConvertFloatDatum(val);
	}
};

// FLOAT8 type (double precision)
template <>
struct PostgresTypeTraits<FLOAT8OID> {
	static constexpr int16_t typlen = 8;
	static constexpr bool typbyval = true;
	static constexpr char typalign = 'd';

	static inline Datum
	ToDatum(const duckdb::Value &val) {
		return ConvertDoubleDatum(val);
	}
};

// TIMESTAMP type
template <>
struct PostgresTypeTraits<TIMESTAMPOID> {
	static constexpr int16_t typlen = 8;
	static constexpr bool typbyval = true;
	static constexpr char typalign = 'd';

	static inline Datum
	ToDatum(const duckdb::Value &val) {
		return ConvertTimestampDatum(val);
	}
};

template <>
struct PostgresTypeTraits<TIMESTAMPTZOID> {
	static constexpr int16_t typlen = 8;
	static constexpr bool typbyval = true;
	static constexpr char typalign = 'd';

	static inline Datum
	ToDatum(const duckdb::Value &val) {
		return ConvertTimestampTzDatum(val);
	}
};

// INTERVAL type
template <>
struct PostgresTypeTraits<INTERVALOID> {
	static constexpr int16_t typlen = 16;
	static constexpr bool typbyval = false;
	static constexpr char typalign = 'c';

	static inline Datum
	ToDatum(const duckdb::Value &val) {
		return ConvertIntervalDatum(val);
	}
};

// TIME type
template <>
struct PostgresTypeTraits<TIMEOID> {
	static constexpr int16_t typlen = 8;
	static constexpr bool typbyval = true;
	static constexpr char typalign = 'd';

	static inline Datum
	ToDatum(const duckdb::Value &val) {
		return ConvertTimeDatum(val);
	}
};

// TIMETZ type
template <>
struct PostgresTypeTraits<TIMETZOID> {
	static constexpr int16_t typlen = 12;
	static constexpr bool typbyval = false;
	static constexpr char typalign = 'd';

	static inline Datum
	ToDatum(const duckdb::Value &val) {
		return ConvertTimeTzDatum(val);
	}
};

// DATE type
template <>
struct PostgresTypeTraits<DATEOID> {
	static constexpr int16_t typlen = 4;
	static constexpr bool typbyval = true;
	static constexpr char typalign = 'i';

	static inline Datum
	ToDatum(const duckdb::Value &val) {
		return ConvertDateDatum(val);
	}
};

// UUID type
template <>
struct PostgresTypeTraits<UUIDOID> {
	static constexpr int16_t typlen = 16;
	static constexpr bool typbyval = false;
	static constexpr char typalign = 'c';

	static inline Datum
	ToDatum(const duckdb::Value &val) {
		return ConvertUUIDDatum(val);
	}
};

// NUMERIC type
template <>
struct PostgresTypeTraits<NUMERICOID> {
	static constexpr int16_t typlen = -1; // variable-length
	static constexpr bool typbyval = false;
	static constexpr char typalign = 'i';

	static inline Datum
	ToDatum(const duckdb::Value &val) {
		return ConvertNumericDatum(val);
	}
};

// VARCHAR type
template <>
struct PostgresTypeTraits<VARCHAROID> {
	static constexpr int16_t typlen = -1; // variable-length
	static constexpr bool typbyval = false;
	static constexpr char typalign = 'i';

	static inline Datum
	ToDatum(const duckdb::Value &val) {
		return ConvertVarCharDatum(val);
	}
};

// BLOB type
template <>
struct PostgresTypeTraits<BYTEAOID> {
	static constexpr int16_t typlen = -1; // variable-length
	static constexpr bool typbyval = false;
	static constexpr char typalign = 'i';

	static inline Datum
	ToDatum(const duckdb::Value &val) {
		return ConvertBinaryDatum(val);
	}
};

template <int32_t OID>
struct PostgresOIDMapping {
	static constexpr int32_t postgres_oid = OID;
	static constexpr int16_t typlen = PostgresTypeTraits<OID>::typlen;
	static constexpr bool typbyval = PostgresTypeTraits<OID>::typbyval;
	static constexpr char typalign = PostgresTypeTraits<OID>::typalign;

	static inline Datum
	ToDatum(const duckdb::Value &val) {
		return PostgresTypeTraits<OID>::ToDatum(val);
	}
};

template <class MAPPING>
struct PODArray {
public:
	static ArrayType *
	ConstructArray(Datum *datums, bool *nulls, int ndims, int *dims, int *lower_bound) {
		return construct_md_array(datums, nulls, ndims, dims, lower_bound, MAPPING::postgres_oid, MAPPING::typlen,
		                          MAPPING::typbyval, MAPPING::typalign);
	}

	static Datum
	ConvertToPostgres(const duckdb::Value &val) {
		return MAPPING::ToDatum(val);
	}
};

using BoolArray = PODArray<PostgresOIDMapping<BOOLOID>>;
using CharArray = PODArray<PostgresOIDMapping<CHAROID>>;
using Int2Array = PODArray<PostgresOIDMapping<INT2OID>>;
using Int4Array = PODArray<PostgresOIDMapping<INT4OID>>;
using Int8Array = PODArray<PostgresOIDMapping<INT8OID>>;
using Float4Array = PODArray<PostgresOIDMapping<FLOAT4OID>>;
using Float8Array = PODArray<PostgresOIDMapping<FLOAT8OID>>;
using DateArray = PODArray<PostgresOIDMapping<DATEOID>>;
using TimestampArray = PODArray<PostgresOIDMapping<TIMESTAMPOID>>;
using TimestampTzArray = PODArray<PostgresOIDMapping<TIMESTAMPTZOID>>;
using IntervalArray = PODArray<PostgresOIDMapping<INTERVALOID>>;
using TimeArray = PODArray<PostgresOIDMapping<TIMEOID>>;
using TimeTzArray = PODArray<PostgresOIDMapping<TIMETZOID>>;
using UUIDArray = PODArray<PostgresOIDMapping<UUIDOID>>;
using VarCharArray = PODArray<PostgresOIDMapping<VARCHAROID>>;
using NumericArray = PODArray<PostgresOIDMapping<NUMERICOID>>;
using ByteArray = PODArray<PostgresOIDMapping<BYTEAOID>>;

static bool
IsNestedType(const duckdb::LogicalTypeId type_id) {
	/* TODO: Add more nested type*/
	return type_id == duckdb::LogicalTypeId::LIST || type_id == duckdb::LogicalTypeId::ARRAY;
}

static const duckdb::LogicalType &
GetChildType(const duckdb::LogicalType &type) {
	/* TODO: Add more nested type*/
	switch (type.id()) {
	case duckdb::LogicalTypeId::LIST:
		return duckdb::ListType::GetChildType(type);
	case duckdb::LogicalTypeId::ARRAY:
		return duckdb::ArrayType::GetChildType(type);
	default:
		throw duckdb::InvalidInputException("Expected a LIST or ARRAY type, got '%s' instead", type.ToString());
	}
}

static idx_t
GetDuckDBListDimensionality(const duckdb::LogicalType &nested_type, idx_t depth = 0) {
	D_ASSERT(IsNestedType(nested_type.id()));
	auto &child = pgduckdb::GetChildType(nested_type);
	if (IsNestedType(child.id())) {
		return GetDuckDBListDimensionality(child, depth + 1);
	}
	return depth + 1;
}

namespace {

template <class OP>
struct PostgresArrayAppendState {
public:
	PostgresArrayAppendState(idx_t _number_of_dimensions) : number_of_dimensions(_number_of_dimensions) {
		dimensions = (int *)palloc(number_of_dimensions * sizeof(int));
		lower_bounds = (int *)palloc(number_of_dimensions * sizeof(int));
		for (idx_t i = 0; i < number_of_dimensions; i++) {
			// Initialize everything at -1 to indicate that it isn't set yet
			dimensions[i] = -1;
		}
		for (idx_t i = 0; i < number_of_dimensions; i++) {
			// Lower bounds have no significance for us
			lower_bounds[i] = 1;
		}
	}

private:
	static inline const duckdb::vector<duckdb::Value> &
	GetChildren(const duckdb::Value &value) {
		switch (value.type().InternalType()) {
		case duckdb::PhysicalType::LIST:
			return duckdb::ListValue::GetChildren(value);
		case duckdb::PhysicalType::ARRAY:
			return duckdb::ArrayValue::GetChildren(value);
		default:
			throw duckdb::InvalidInputException("Expected a LIST or ARRAY type, got '%s' instead",
			                                    value.type().ToString());
		}
	}

public:
	void
	AppendValueAtDimension(const duckdb::Value &value, idx_t dimension) {
		auto &values = GetChildren(value);

		// FIXME: verify that the amount of values does not overflow an `int` ?
		int to_append = values.size();

		D_ASSERT(dimension < number_of_dimensions);
		if (dimensions[dimension] == -1) {
			// This dimension is not set yet
			dimensions[dimension] = to_append;
			// FIXME: verify that the amount of expected_values does not overflow an `int` ?
			expected_values *= to_append;
		}
		if (dimensions[dimension] != to_append) {
			throw duckdb::InvalidInputException("Expected %d values in list at dimension %d, found %d instead",
			                                    dimensions[dimension], dimension, to_append);
		}

		auto &child_type = GetChildType(value.type());
		if (child_type.id() == duckdb::LogicalTypeId::LIST) {
			for (auto &child_val : values) {
				if (child_val.IsNull()) {
					// Postgres arrays can not contains nulls at the array level
					// i.e {{1,2}, NULL, {3,4}} is not supported
					throw duckdb::InvalidInputException("Returned LIST contains a NULL at an intermediate dimension "
					                                    "(not the value level), which is not supported in Postgres");
				}
				AppendValueAtDimension(child_val, dimension + 1);
			}
		} else {
			if (!datums) {
				// First time we get to the outer most child
				// Because we traversed all dimensions we know how many values we have to allocate for
				datums = (Datum *)palloc(expected_values * sizeof(Datum));
				nulls = (bool *)palloc(expected_values * sizeof(bool));
			}

			for (auto &child_val : values) {
				nulls[count] = child_val.IsNull();
				if (!nulls[count]) {
					datums[count] = OP::ConvertToPostgres(child_val);
				}
				++count;
			}
		}
	}

private:
	idx_t count = 0;

public:
	idx_t expected_values = 1;
	Datum *datums = nullptr;
	bool *nulls = nullptr;
	int *dimensions;
	int *lower_bounds;
	idx_t number_of_dimensions;
};

} // namespace

template <class OP>
static void
ConvertDuckToPostgresArray(TupleTableSlot *slot, duckdb::Value &value, idx_t col) {
	D_ASSERT(pgduckdb::IsNestedType(value.type().id()));
	auto number_of_dimensions = GetDuckDBListDimensionality(value.type());

	PostgresArrayAppendState<OP> append_state(number_of_dimensions);
	append_state.AppendValueAtDimension(value, 0);

	// Create the array
	auto datums = append_state.datums;
	auto nulls = append_state.nulls;
	auto dimensions = append_state.dimensions;
	auto lower_bounds = append_state.lower_bounds;

	// When we insert an empty array into multi-dimensions array,
	// the dimensions[1] to dimension[number_of_dimensions-1] will not be set and always be -1.
	for (idx_t i = 0; i < number_of_dimensions; i++) {
		if (dimensions[i] == -1) {
			// This dimension is not set yet, we should set them to 0.
			// Otherwise, it will cause some issues when we call ConstructArray.
			dimensions[i] = 0;
		}
	}

	auto arr = OP::ConstructArray(datums, nulls, number_of_dimensions, dimensions, lower_bounds);

	// Free allocated memory
	if (append_state.expected_values > 0) {
		pfree(datums);
		pfree(nulls);
	}
	pfree(dimensions);
	pfree(lower_bounds);

	slot->tts_values[col] = PointerGetDatum(arr);
}

bool
ConvertDuckToPostgresValue(TupleTableSlot *slot, duckdb::Value &value, idx_t col) {
	Oid oid = slot->tts_tupleDescriptor->attrs[col].atttypid;

	switch (oid) {
	case BOOLOID:
		slot->tts_values[col] = ConvertBoolDatum(value);
		break;
	case CHAROID:
		slot->tts_values[col] = ConvertCharDatum(value);
		break;
	case INT2OID: {
		slot->tts_values[col] = ConvertInt2Datum(value);
		break;
	}
	case INT4OID: {
		slot->tts_values[col] = ConvertInt4Datum(value);
		break;
	}
	case INT8OID: {
		slot->tts_values[col] = ConvertInt8Datum(value);
		break;
	}
	case BPCHAROID:
	case TEXTOID:
	case JSONOID:
	case VARCHAROID: {
		slot->tts_values[col] = ConvertVarCharDatum(value);
		break;
	}
	case DATEOID: {
		slot->tts_values[col] = ConvertDateDatum(value);
		break;
	}
	case TIMESTAMPOID: {
		slot->tts_values[col] = ConvertTimestampDatum(value);
		break;
	}
	case TIMESTAMPTZOID: {
		slot->tts_values[col] = ConvertTimestampTzDatum(value);
		break;
	}
	case INTERVALOID: {
		slot->tts_values[col] = ConvertIntervalDatum(value);
		break;
	}
	case TIMEOID: {
		slot->tts_values[col] = ConvertTimeDatum(value);
		break;
	}
	case TIMETZOID:
		slot->tts_values[col] = ConvertTimeTzDatum(value);
		break;
	case FLOAT4OID: {
		slot->tts_values[col] = ConvertFloatDatum(value);
		break;
	}
	case FLOAT8OID: {
		slot->tts_values[col] = ConvertDoubleDatum(value);
		break;
	}
	case NUMERICOID: {
		slot->tts_values[col] = ConvertNumericDatum(value);
		break;
	}
	case UUIDOID: {
		slot->tts_values[col] = ConvertUUIDDatum(value);
		break;
	}
	case BYTEAOID: {
		slot->tts_values[col] = ConvertBinaryDatum(value);
		break;
	}
	case BOOLARRAYOID: {
		ConvertDuckToPostgresArray<BoolArray>(slot, value, col);
		break;
	}
	case CHARARRAYOID: {
		ConvertDuckToPostgresArray<CharArray>(slot, value, col);
		break;
	}
	case INT2ARRAYOID: {
		ConvertDuckToPostgresArray<Int2Array>(slot, value, col);
		break;
	}
	case INT4ARRAYOID: {
		ConvertDuckToPostgresArray<Int4Array>(slot, value, col);
		break;
	}
	case INT8ARRAYOID: {
		ConvertDuckToPostgresArray<Int8Array>(slot, value, col);
		break;
	}
	case BPCHARARRAYOID:
	case TEXTARRAYOID:
	case JSONARRAYOID:
	case VARCHARARRAYOID: {
		ConvertDuckToPostgresArray<VarCharArray>(slot, value, col);
		break;
	}
	case DATEARRAYOID: {
		ConvertDuckToPostgresArray<DateArray>(slot, value, col);
		break;
	}
	case TIMESTAMPARRAYOID: {
		ConvertDuckToPostgresArray<TimestampArray>(slot, value, col);
		break;
	}
	case TIMESTAMPTZARRAYOID: {
		ConvertDuckToPostgresArray<TimestampTzArray>(slot, value, col);
		break;
	}
	case INTERVALARRAYOID: {
		ConvertDuckToPostgresArray<IntervalArray>(slot, value, col);
		break;
	}
	case TIMEARRAYOID: {
		ConvertDuckToPostgresArray<TimeArray>(slot, value, col);
		break;
	}
	case TIMETZARRAYOID: {
		ConvertDuckToPostgresArray<TimeTzArray>(slot, value, col);
		break;
	}
	case FLOAT4ARRAYOID: {
		ConvertDuckToPostgresArray<Float4Array>(slot, value, col);
		break;
	}
	case FLOAT8ARRAYOID: {
		ConvertDuckToPostgresArray<Float8Array>(slot, value, col);
		break;
	}
	case NUMERICARRAYOID: {
		ConvertDuckToPostgresArray<NumericArray>(slot, value, col);
		break;
	}
	case UUIDARRAYOID: {
		ConvertDuckToPostgresArray<UUIDArray>(slot, value, col);
		break;
	}
	case BYTEAARRAYOID: {
		ConvertDuckToPostgresArray<ByteArray>(slot, value, col);
		break;
	}
<<<<<<< HEAD
	default:{
		// Since DuckdbRowOid is calculated at runtime, it is not possible to compile the
		// code while placing it as a separate case in the switch-case clause above
		if(oid == pgduckdb::DuckdbStructOid()){
			slot->tts_values[col] = ConvertDuckStructDatum(value);
=======
	default:
		if (oid == pgduckdb::DuckdbUnionOid()) {
			slot->tts_values[col] = ConvertUnionDatum(value);
>>>>>>> 2065ff14
			return true;
		}
		elog(WARNING, "(PGDuckDB/ConvertDuckToPostgresValue) Unsuported pgduckdb type: %d", oid);
		return false;
	}
	}
	return true;
}

static inline int32
make_numeric_typmod(int precision, int scale) {
	return ((precision << 16) | (scale & 0x7ff)) + VARHDRSZ;
}

static inline int
numeric_typmod_precision(int32 typmod) {
	return ((typmod - VARHDRSZ) >> 16) & 0xffff;
}

static inline int
numeric_typmod_scale(int32 typmod) {
	return (((typmod - VARHDRSZ) & 0x7ff) ^ 1024) - 1024;
}

duckdb::LogicalType
ConvertPostgresToBaseDuckColumnType(Form_pg_attribute &attribute) {
	Oid typoid = pg::GetBaseDuckColumnType(attribute->atttypid);
	switch (typoid) {
	case BOOLOID:
	case BOOLARRAYOID:
		return duckdb::LogicalTypeId::BOOLEAN;
	case CHAROID:
	case CHARARRAYOID:
		return duckdb::LogicalTypeId::TINYINT;
	case INT2OID:
	case INT2ARRAYOID:
		return duckdb::LogicalTypeId::SMALLINT;
	case INT4OID:
	case INT4ARRAYOID:
		return duckdb::LogicalTypeId::INTEGER;
	case INT8OID:
	case INT8ARRAYOID:
		return duckdb::LogicalTypeId::BIGINT;
	case BPCHAROID:
	case BPCHARARRAYOID:
	case TEXTOID:
	case TEXTARRAYOID:
	case VARCHAROID:
	case VARCHARARRAYOID:
		return duckdb::LogicalTypeId::VARCHAR;
	case DATEOID:
	case DATEARRAYOID:
		return duckdb::LogicalTypeId::DATE;
	case TIMESTAMPOID:
	case TIMESTAMPARRAYOID:
		return duckdb::LogicalTypeId::TIMESTAMP;
	case TIMESTAMPTZOID:
		return duckdb::LogicalTypeId::TIMESTAMP_TZ;
	case INTERVALOID:
	case INTERVALARRAYOID:
		return duckdb::LogicalTypeId::INTERVAL;
	case TIMEOID:
	case TIMEARRAYOID:
		return duckdb::LogicalTypeId::TIME;
	case TIMETZOID:
	case TIMETZARRAYOID:
		return duckdb::LogicalTypeId::TIME_TZ;
	case FLOAT4OID:
	case FLOAT4ARRAYOID:
		return duckdb::LogicalTypeId::FLOAT;
	case FLOAT8OID:
	case FLOAT8ARRAYOID:
		return duckdb::LogicalTypeId::DOUBLE;
	case NUMERICOID:
	case NUMERICARRAYOID: {
		auto &typmod = attribute->atttypmod;
		auto precision = numeric_typmod_precision(typmod);
		auto scale = numeric_typmod_scale(typmod);
		if (typmod == -1 || precision < 0 || scale < 0 || precision > 38) {
			auto extra_type_info = duckdb::make_shared_ptr<NumericAsDouble>();
			return duckdb::LogicalType(duckdb::LogicalTypeId::DOUBLE, std::move(extra_type_info));
		}

		return duckdb::LogicalType::DECIMAL(precision, scale);
	}
	case UUIDOID:
	case UUIDARRAYOID:
		return duckdb::LogicalTypeId::UUID;
	case JSONOID:
	case JSONARRAYOID:
	case JSONBOID:
	case JSONBARRAYOID:
		return duckdb::LogicalType::JSON();
	case REGCLASSOID:
	case REGCLASSARRAYOID:
		return duckdb::LogicalTypeId::UINTEGER;
	case BYTEAOID:
	case BYTEAARRAYOID:
		return duckdb::LogicalTypeId::BLOB;
	default:
		if (typoid == pgduckdb::DuckdbUnionOid()) {
			return duckdb::LogicalTypeId::UNION;
		}
		return duckdb::LogicalType::USER("UnsupportedPostgresType (Oid=" + std::to_string(attribute->atttypid) + ")");
	}
}

duckdb::LogicalType
ConvertPostgresToDuckColumnType(Form_pg_attribute &attribute) {
	auto base_type = ConvertPostgresToBaseDuckColumnType(attribute);
	if (!pg::IsArrayType(attribute->atttypid)) {
		if (!pg::IsArrayDomainType(attribute->atttypid)) {
			return base_type;
		}
	}

	auto dimensions = attribute->attndims;

	/*
	 * Multi-dimensional arrays in Postgres and nested lists in DuckDB are
	 * quite different in behaviour. We try to map them to eachother anyway,
	 * because in a lot of cases that works fine. But there's also quite a few
	 * where users will get errors.
	 *
	 * To support multi-dimensional arrays that are stored in Postgres tables,
	 * we assume that the attndims value is correct. If people have specified
	 * the matching number of [] when creating the table, that is the case.
	 * It's even possible to store arrays of different dimensions in a single
	 * column. DuckDB does not support that.
	 *
	 * In certain cases (such as tables created by a CTAS) attndims can even be
	 * 0 for array types. It's impossible for us to find out what the actual
	 * dimensions are without reading the first row. Given that it's most
	 * to use single-dimensional arrays, we assume that such a column stores
	 * those.
	 */
	if (dimensions == 0) {
		dimensions = 1;
	}

	for (int i = 0; i < dimensions; i++) {
		base_type = duckdb::LogicalType::LIST(base_type);
	}
	return base_type;
}

Oid
GetPostgresArrayDuckDBType(const duckdb::LogicalType &type) {
	switch (type.id()) {
	case duckdb::LogicalTypeId::BOOLEAN:
		return BOOLARRAYOID;
	case duckdb::LogicalTypeId::TINYINT:
		return INT2ARRAYOID;
	case duckdb::LogicalTypeId::SMALLINT:
		return INT2ARRAYOID;
	case duckdb::LogicalTypeId::INTEGER:
		return INT4ARRAYOID;
	case duckdb::LogicalTypeId::BIGINT:
		return INT8ARRAYOID;
	case duckdb::LogicalTypeId::HUGEINT:
		return NUMERICARRAYOID;
	case duckdb::LogicalTypeId::UTINYINT:
		return INT2ARRAYOID;
	case duckdb::LogicalTypeId::USMALLINT:
		return INT4ARRAYOID;
	case duckdb::LogicalTypeId::UINTEGER:
		return INT8ARRAYOID;
	case duckdb::LogicalTypeId::VARCHAR:
		return type.IsJSONType() ? JSONARRAYOID : VARCHARARRAYOID;
	case duckdb::LogicalTypeId::DATE:
		return DATEARRAYOID;
	case duckdb::LogicalTypeId::TIMESTAMP:
		return TIMESTAMPARRAYOID;
	case duckdb::LogicalTypeId::TIMESTAMP_TZ:
		return TIMESTAMPTZARRAYOID;
	case duckdb::LogicalTypeId::INTERVAL:
		return INTERVALARRAYOID;
	case duckdb::LogicalTypeId::TIME:
		return TIMEARRAYOID;
	case duckdb::LogicalTypeId::TIME_TZ:
		return TIMETZARRAYOID;
	case duckdb::LogicalTypeId::FLOAT:
		return FLOAT4ARRAYOID;
	case duckdb::LogicalTypeId::DOUBLE:
		return FLOAT8ARRAYOID;
	case duckdb::LogicalTypeId::DECIMAL:
		return NUMERICARRAYOID;
	case duckdb::LogicalTypeId::UUID:
		return UUIDARRAYOID;
	case duckdb::LogicalTypeId::BLOB:
		return BYTEAARRAYOID;
	default: {
		elog(WARNING, "(PGDuckDB/GetPostgresDuckDBType) Unsupported `LIST` subtype %d to Postgres type",
		     static_cast<uint8_t>(type.id()));
		return InvalidOid;
	}
	}
}

Oid
GetPostgresDuckDBType(const duckdb::LogicalType &type) {
	switch (type.id()) {
	case duckdb::LogicalTypeId::BOOLEAN:
		return BOOLOID;
	case duckdb::LogicalTypeId::TINYINT:
		return INT2OID;
	case duckdb::LogicalTypeId::SMALLINT:
		return INT2OID;
	case duckdb::LogicalTypeId::INTEGER:
		return INT4OID;
	case duckdb::LogicalTypeId::BIGINT:
		return INT8OID;
	case duckdb::LogicalTypeId::UBIGINT:
	case duckdb::LogicalTypeId::HUGEINT:
	case duckdb::LogicalTypeId::UHUGEINT:
		return NUMERICOID;
	case duckdb::LogicalTypeId::UTINYINT:
		return INT2OID;
	case duckdb::LogicalTypeId::USMALLINT:
		return INT4OID;
	case duckdb::LogicalTypeId::UINTEGER:
		return INT8OID;
	case duckdb::LogicalTypeId::VARCHAR:
		return type.IsJSONType() ? JSONOID : VARCHAROID;
	case duckdb::LogicalTypeId::DATE:
		return DATEOID;
	case duckdb::LogicalTypeId::TIMESTAMP:
	case duckdb::LogicalTypeId::TIMESTAMP_SEC:
	case duckdb::LogicalTypeId::TIMESTAMP_MS:
	case duckdb::LogicalTypeId::TIMESTAMP_NS:
		return TIMESTAMPOID;
	case duckdb::LogicalTypeId::TIMESTAMP_TZ:
		return TIMESTAMPTZOID;
	case duckdb::LogicalTypeId::INTERVAL:
		return INTERVALOID;
	case duckdb::LogicalTypeId::TIME:
		return TIMEOID;
	case duckdb::LogicalTypeId::TIME_TZ:
		return TIMETZOID;
	case duckdb::LogicalTypeId::FLOAT:
		return FLOAT4OID;
	case duckdb::LogicalTypeId::DOUBLE:
		return FLOAT8OID;
	case duckdb::LogicalTypeId::DECIMAL:
		return NUMERICOID;
	case duckdb::LogicalTypeId::UUID:
		return UUIDOID;
	case duckdb::LogicalTypeId::VARINT:
		return NUMERICOID;
	case duckdb::LogicalTypeId::STRUCT:
		return pgduckdb::DuckdbStructOid();
	case duckdb::LogicalTypeId::LIST:
	case duckdb::LogicalTypeId::ARRAY: {
		const duckdb::LogicalType *duck_type = &type;
		while (IsNestedType(duck_type->id())) {
			auto &child_type = pgduckdb::GetChildType(*duck_type);
			duck_type = &child_type;
		}
		return GetPostgresArrayDuckDBType(*duck_type);
	}
	case duckdb::LogicalTypeId::BLOB:
		return BYTEAOID;
	case duckdb::LogicalTypeId::UNION:
		return pgduckdb::DuckdbUnionOid();
	case duckdb::LogicalTypeId::ENUM:
		return VARCHAROID;
	default: {
		elog(WARNING, "(PGDuckDB/GetPostgresDuckDBType) Could not convert DuckDB type: %s to Postgres type",
		     type.ToString().c_str());
		return InvalidOid;
	}
	}
}

int32
GetPostgresDuckDBTypemod(const duckdb::LogicalType &type) {
	switch (type.id()) {
	case duckdb::LogicalTypeId::DECIMAL: {
		uint8_t width, scale;
		type.GetDecimalProperties(width, scale);
		return make_numeric_typmod(width, scale);
	}
	default:
		return -1;
	}
}

template <class T>
static void
Append(duckdb::Vector &result, T value, idx_t offset) {
	auto data = duckdb::FlatVector::GetData<T>(result);
	data[offset] = value;
}

static void
AppendString(duckdb::Vector &result, Datum value, idx_t offset, bool is_bpchar) {
	const char *text = VARDATA_ANY(value);
	/* Remove the padding of a BPCHAR type. DuckDB expects unpadded value. */
	auto len = is_bpchar ? bpchartruelen(VARDATA_ANY(value), VARSIZE_ANY_EXHDR(value)) : VARSIZE_ANY_EXHDR(value);
	duckdb::string_t str(text, len);

	auto data = duckdb::FlatVector::GetData<duckdb::string_t>(result);
	data[offset] = duckdb::StringVector::AddString(result, str);
}

static void
AppendJsonb(duckdb::Vector &result, Datum value, idx_t offset) {
	auto jsonb = DatumGetJsonbP(value);
	auto jsonb_str = JsonbToCString(NULL, &jsonb->root, VARSIZE(jsonb));
	duckdb::string_t str(jsonb_str);
	auto data = duckdb::FlatVector::GetData<duckdb::string_t>(result);
	data[offset] = duckdb::StringVector::AddString(result, str);
}

static void
AppendDate(duckdb::Vector &result, Datum value, idx_t offset) {
	auto date = DatumGetDateADT(value);
	if (date == DATEVAL_NOBEGIN) {
		// -infinity value is different between PG and duck
		Append<duckdb::date_t>(result, duckdb::date_t::ninfinity(), offset);
		return;
	}
	if (date == DATEVAL_NOEND) {
		Append<duckdb::date_t>(result, duckdb::date_t::infinity(), offset);
		return;
	}

	Append<duckdb::date_t>(result, duckdb::date_t(static_cast<int32_t>(date + PGDUCKDB_DUCK_DATE_OFFSET)), offset);
}

static void
AppendTimestamp(duckdb::Vector &result, Datum value, idx_t offset) {
	int64_t timestamp = static_cast<int64_t>(DatumGetTimestamp(value));
	if (timestamp == DT_NOBEGIN) {
		// -infinity value is different between PG and duck
		Append<duckdb::timestamp_t>(result, duckdb::timestamp_t::ninfinity(), offset);
		return;
	}
	if (timestamp == DT_NOEND) {
		Append<duckdb::timestamp_t>(result, duckdb::timestamp_t::infinity(), offset);
		return;
	}

	// Bounds Check
	if (!ValidTimestampOrTimestampTz(timestamp + PGDUCKDB_DUCK_TIMESTAMP_OFFSET))
		throw duckdb::OutOfRangeException(
		    "The Timestamp value should be between min and max value (%s <-> %s)",
		    duckdb::Timestamp::ToString(static_cast<duckdb::timestamp_t>(PGDUCKDB_MIN_TIMESTAMP_VALUE)),
		    duckdb::Timestamp::ToString(static_cast<duckdb::timestamp_t>(PGDUCKDB_MAX_TIMESTAMP_VALUE)));

	Append<duckdb::timestamp_t>(result, duckdb::timestamp_t(timestamp + PGDUCKDB_DUCK_TIMESTAMP_OFFSET), offset);
}

static void
AppendTimestampTz(duckdb::Vector &result, Datum value, idx_t offset) {
	int64_t timestamp = static_cast<int64_t>(DatumGetTimestampTz(value));
	if (timestamp == DT_NOBEGIN) {
		// -infinity value is different between PG and duck
		Append<duckdb::timestamp_tz_t>(result, static_cast<duckdb::timestamp_tz_t>(duckdb::timestamp_t::ninfinity()),
		                               offset);
		return;
	}
	if (timestamp == DT_NOEND) {
		Append<duckdb::timestamp_tz_t>(result, static_cast<duckdb::timestamp_tz_t>(duckdb::timestamp_t::infinity()),
		                               offset);
		return;
	}

	// Bounds Check
	if (!ValidTimestampOrTimestampTz(timestamp + PGDUCKDB_DUCK_TIMESTAMP_OFFSET))
		throw duckdb::OutOfRangeException(
		    "The TimestampTz value should be between min and max value (%s <-> %s)",
		    duckdb::Timestamp::ToString(static_cast<duckdb::timestamp_tz_t>(PGDUCKDB_MIN_TIMESTAMP_VALUE)),
		    duckdb::Timestamp::ToString(static_cast<duckdb::timestamp_tz_t>(PGDUCKDB_MAX_TIMESTAMP_VALUE)));

	Append<duckdb::timestamp_tz_t>(result, duckdb::timestamp_tz_t(timestamp + PGDUCKDB_DUCK_TIMESTAMP_OFFSET), offset);
}

template <class T, class OP = DecimalConversionInteger>
T
ConvertDecimal(const NumericVar &numeric) {
	auto scale_POWER = OP::GetPowerOfTen(numeric.dscale);

	if (numeric.ndigits == 0) {
		return 0;
	}

	T integral_part = 0, fractional_part = 0;
	if (numeric.weight >= 0) {
		int32_t digit_index = 0;
		integral_part = numeric.digits[digit_index++];
		for (; digit_index <= numeric.weight; digit_index++) {
			integral_part *= NBASE;
			if (digit_index < numeric.ndigits) {
				integral_part += numeric.digits[digit_index];
			}
		}
		integral_part *= scale_POWER;
	}

	// we need to find out how large the fractional part is in terms of powers
	// of ten this depends on how many times we multiplied with NBASE
	// if that is different from scale, we need to divide the extra part away
	// again
	// similarly, if trailing zeroes have been suppressed, we have not been multiplying t
	// the fractional part with NBASE often enough. If so, add additional powers
	if (numeric.ndigits > numeric.weight + 1) {
		auto fractional_power = (numeric.ndigits - numeric.weight - 1) * DEC_DIGITS;
		auto fractional_power_correction = fractional_power - numeric.dscale;
		D_ASSERT(fractional_power_correction < 20);
		fractional_part = 0;
		for (int32_t i = duckdb::MaxValue<int32_t>(0, numeric.weight + 1); i < numeric.ndigits; i++) {
			if (i + 1 < numeric.ndigits) {
				// more digits remain - no need to compensate yet
				fractional_part *= NBASE;
				fractional_part += numeric.digits[i];
			} else {
				// last digit, compensate
				T final_base = NBASE;
				T final_digit = numeric.digits[i];
				if (fractional_power_correction >= 0) {
					T compensation = OP::GetPowerOfTen(fractional_power_correction);
					final_base /= compensation;
					final_digit /= compensation;
				} else {
					T compensation = OP::GetPowerOfTen(-fractional_power_correction);
					final_base *= compensation;
					final_digit *= compensation;
				}
				fractional_part *= final_base;
				fractional_part += final_digit;
			}
		}
	}

	// finally
	auto base_res = OP::Finalize(numeric, integral_part + fractional_part);
	return numeric.sign == NUMERIC_NEG ? -base_res : base_res;
}

/*
 * Convert a Postgres Datum to a DuckDB Value. This is meant to be used to
 * covert query parameters in a prepared statement to its DuckDB equivalent.
 * Passing it a Datum that is stored on disk results in undefined behavior,
 * because this fuction makes no effert to detoast the Datum.
 */
duckdb::Value
ConvertPostgresParameterToDuckValue(Datum value, Oid postgres_type) {
	switch (postgres_type) {
	case BOOLOID:
		return duckdb::Value::BOOLEAN(DatumGetBool(value));
	case INT2OID:
		return duckdb::Value::SMALLINT(DatumGetInt16(value));
	case INT4OID:
		return duckdb::Value::INTEGER(DatumGetInt32(value));
	case INT8OID:
		return duckdb::Value::BIGINT(DatumGetInt64(value));
	case BPCHAROID:
	case TEXTOID:
	case JSONOID:
	case VARCHAROID: {
		// FIXME: TextDatumGetCstring allocates so it needs a
		// guard, but it's a macro not a function, so our current gaurd
		// template does not handle it.
		return duckdb::Value(TextDatumGetCString(value));
	}
	case DATEOID:
		return duckdb::Value::DATE(duckdb::date_t(DatumGetDateADT(value) + PGDUCKDB_DUCK_DATE_OFFSET));
	case TIMESTAMPOID:
		return duckdb::Value::TIMESTAMP(duckdb::timestamp_t(DatumGetTimestamp(value) + PGDUCKDB_DUCK_TIMESTAMP_OFFSET));
	case TIMESTAMPTZOID:
		return duckdb::Value::TIMESTAMPTZ(
		    duckdb::timestamp_tz_t(DatumGetTimestampTz(value) + PGDUCKDB_DUCK_TIMESTAMP_OFFSET));
	case INTERVALOID:
		return duckdb::Value::INTERVAL(DatumGetInterval(value));
	case TIMEOID:
		return duckdb::Value::TIME(DatumGetTime(value));
	case TIMETZOID:
		return duckdb::Value::TIMETZ(DatumGetTimeTz(value));
	case FLOAT4OID:
		return duckdb::Value::FLOAT(DatumGetFloat4(value));
	case FLOAT8OID:
		return duckdb::Value::DOUBLE(DatumGetFloat8(value));
	default:
		elog(ERROR, "Could not convert Postgres parameter of type: %d to DuckDB type", postgres_type);
	}
}

void
ConvertPostgresToDuckValue(Oid attr_type, Datum value, duckdb::Vector &result, idx_t offset) {
	auto &type = result.GetType();
	switch (type.id()) {
	case duckdb::LogicalTypeId::BOOLEAN:
		Append<bool>(result, DatumGetBool(value), offset);
		break;
	case duckdb::LogicalTypeId::TINYINT: {
		Append<int16_t>(result, DatumGetInt16(value), offset);
		break;
	}
	case duckdb::LogicalTypeId::SMALLINT:
		Append<int16_t>(result, DatumGetInt16(value), offset);
		break;
	case duckdb::LogicalTypeId::INTEGER:
		Append<int32_t>(result, DatumGetInt32(value), offset);
		break;
	case duckdb::LogicalTypeId::UINTEGER:
		Append<uint32_t>(result, DatumGetUInt32(value), offset);
		break;
	case duckdb::LogicalTypeId::BIGINT:
		Append<int64_t>(result, DatumGetInt64(value), offset);
		break;
	case duckdb::LogicalTypeId::VARCHAR: {
		// NOTE: This also handles JSON
		if (attr_type == JSONBOID) {
			AppendJsonb(result, value, offset);
			break;
		} else {
			AppendString(result, value, offset, attr_type == BPCHAROID);
		}
		break;
	}
	case duckdb::LogicalTypeId::DATE:
		AppendDate(result, value, offset);
		break;

	case duckdb::LogicalTypeId::TIMESTAMP_SEC:
	case duckdb::LogicalTypeId::TIMESTAMP_MS:
	case duckdb::LogicalTypeId::TIMESTAMP_NS:
	case duckdb::LogicalTypeId::TIMESTAMP:
		AppendTimestamp(result, value, offset);
		break;
	case duckdb::LogicalTypeId::TIMESTAMP_TZ:
		AppendTimestampTz(result, value, offset); // Timestamp and Timestamptz are basically same in PG
		break;
	case duckdb::LogicalTypeId::INTERVAL:
		Append<duckdb::interval_t>(result, DatumGetInterval(value), offset);
		break;
	case duckdb::LogicalTypeId::TIME:
		Append<duckdb::dtime_t>(result, DatumGetTime(value), offset);
		break;
	case duckdb::LogicalTypeId::TIME_TZ:
		Append<duckdb::dtime_tz_t>(result, DatumGetTimeTz(value), offset);
		break;
	case duckdb::LogicalTypeId::FLOAT:
		Append<float>(result, DatumGetFloat4(value), offset);
		break;
	case duckdb::LogicalTypeId::DOUBLE: {
		auto aux_info = type.GetAuxInfoShrPtr();
		if (aux_info && dynamic_cast<NumericAsDouble *>(aux_info.get())) {
			// This NUMERIC could not be converted to a DECIMAL, convert it as DOUBLE instead
			auto numeric = DatumGetNumeric(value);
			auto numeric_var = FromNumeric(numeric);
			auto double_val = ConvertDecimal<double, DecimalConversionDouble>(numeric_var);
			Append<double>(result, double_val, offset);
		} else {
			Append<double>(result, DatumGetFloat8(value), offset);
		}
		break;
	}
	case duckdb::LogicalTypeId::DECIMAL: {
		auto physical_type = type.InternalType();
		auto numeric = DatumGetNumeric(value);
		auto numeric_var = FromNumeric(numeric);
		switch (physical_type) {
		case duckdb::PhysicalType::INT16: {
			Append(result, ConvertDecimal<int16_t>(numeric_var), offset);
			break;
		}
		case duckdb::PhysicalType::INT32: {
			Append(result, ConvertDecimal<int32_t>(numeric_var), offset);
			break;
		}
		case duckdb::PhysicalType::INT64: {
			Append(result, ConvertDecimal<int64_t>(numeric_var), offset);
			break;
		}
		case duckdb::PhysicalType::INT128: {
			Append(result, ConvertDecimal<hugeint_t, DecimalConversionHugeint>(numeric_var), offset);
			break;
		}
		default:
			throw duckdb::InternalException("Unrecognized physical type (%s) for DECIMAL value",
			                                duckdb::EnumUtil::ToString(physical_type));
		}
		break;
	}
	case duckdb::LogicalTypeId::UUID: {
		auto uuid = DatumGetPointer(value);
		hugeint_t duckdb_uuid;
		D_ASSERT(UUID_LEN == sizeof(hugeint_t));
		for (idx_t i = 0; i < UUID_LEN; i++) {
			((uint8_t *)&duckdb_uuid)[UUID_LEN - 1 - i] = ((uint8_t *)uuid)[i];
		}
		duckdb_uuid.upper ^= (uint64_t(1) << 63);
		Append(result, duckdb_uuid, offset);
		break;
	}
	case duckdb::LogicalTypeId::BLOB: {
		const char *bytea_data = VARDATA_ANY(value);
		size_t bytea_length = VARSIZE_ANY_EXHDR(value);
		const duckdb::string_t s(bytea_data, bytea_length);
		auto data = duckdb::FlatVector::GetData<duckdb::string_t>(result);
		data[offset] = duckdb::StringVector::AddStringOrBlob(result, s);
		break;
	}
	case duckdb::LogicalTypeId::STRUCT: {
		elog(LOG, "Hi in Struct type");

		break;
	}
	case duckdb::LogicalTypeId::LIST: {
		// Convert Datum to ArrayType
		auto array = DatumGetArrayTypeP(value);

		auto ndims = ARR_NDIM(array);
		int *dims = ARR_DIMS(array);
		auto elem_type = ARR_ELEMTYPE(array);

		int16 typlen;
		bool typbyval;
		char typalign;
		get_typlenbyvalalign(elem_type, &typlen, &typbyval, &typalign);

		int nelems;
		Datum *elems;
		bool *nulls;
		// Deconstruct the array into Datum elements
		deconstruct_array(array, elem_type, typlen, typbyval, typalign, &elems, &nulls, &nelems);

		if (ndims == -1) {
			throw duckdb::InternalException("Array type has an ndims of -1, so it's actually not an array??");
		}
		// Set the list_entry_t metadata
		duckdb::Vector *vec = &result;
		int write_offset = offset;
		for (int dim = 0; dim < ndims; dim++) {
			auto previous_dimension = dim ? dims[dim - 1] : 1;
			auto dimension = dims[dim];
			if (vec->GetType().id() != duckdb::LogicalTypeId::LIST) {
				throw duckdb::InvalidInputException(
				    "Dimensionality of the schema and the data does not match, data contains more dimensions than the "
				    "amount of dimensions specified by the schema");
			}
			auto child_offset = duckdb::ListVector::GetListSize(*vec);
			auto list_data = duckdb::FlatVector::GetData<duckdb::list_entry_t>(*vec);
			for (int entry = 0; entry < previous_dimension; entry++) {
				list_data[write_offset + entry] = duckdb::list_entry_t(
				    // All lists in a postgres row are enforced to have the same dimension
				    // [[1,2],[2,3,4]] is not allowed, second list has 3 elements instead of 2
				    child_offset + (dimension * entry), dimension);
			}
			auto new_child_size = child_offset + (dimension * previous_dimension);
			duckdb::ListVector::Reserve(*vec, new_child_size);
			duckdb::ListVector::SetListSize(*vec, new_child_size);
			write_offset = child_offset;
			auto &child = duckdb::ListVector::GetEntry(*vec);
			vec = &child;
		}
		if (ndims == 0) {
			D_ASSERT(nelems == 0);
			auto child_offset = duckdb::ListVector::GetListSize(*vec);
			auto list_data = duckdb::FlatVector::GetData<duckdb::list_entry_t>(*vec);
			list_data[write_offset] = duckdb::list_entry_t(child_offset, 0);
			vec = &duckdb::ListVector::GetEntry(*vec);
		} else if (vec->GetType().id() == duckdb::LogicalTypeId::LIST) {
			throw duckdb::InvalidInputException(
			    "Dimensionality of the schema and the data does not match, data contains fewer dimensions than the "
			    "amount of dimensions specified by the schema");
		}

		for (int i = 0; i < nelems; i++) {
			idx_t dest_idx = write_offset + i;
			if (nulls[i]) {
				auto &array_mask = duckdb::FlatVector::Validity(*vec);
				array_mask.SetInvalid(dest_idx);
				continue;
			}
			ConvertPostgresToDuckValue(elem_type, elems[i], *vec, dest_idx);
		}
		break;
	}
	default:
		throw duckdb::NotImplementedException("(DuckDB/ConvertPostgresToDuckValue) Unsupported pgduckdb type: %s",
		                                      result.GetType().ToString().c_str());
	}
}

void
InsertTupleIntoChunk(duckdb::DataChunk &output, PostgresScanLocalState &scan_local_state, TupleTableSlot *slot) {

	auto scan_global_state = scan_local_state.global_state;

	if (scan_global_state->count_tuples_only) {
		/* COUNT(*) returned tuple will have only one value returned as first tuple element. */
		scan_global_state->total_row_count += slot->tts_values[0];
		scan_local_state.output_vector_size += slot->tts_values[0];
		return;
	}
	/* Write tuple columns in output vector. */
	for (int duckdb_output_index = 0; duckdb_output_index < slot->tts_tupleDescriptor->natts; duckdb_output_index++) {
		auto &result = output.data[duckdb_output_index];
		if (slot->tts_isnull[duckdb_output_index]) {
			auto &array_mask = duckdb::FlatVector::Validity(result);
			array_mask.SetInvalid(scan_local_state.output_vector_size);
		} else {
			auto attr = slot->tts_tupleDescriptor->attrs[duckdb_output_index];
			if (attr.attlen == -1) {
				bool should_free = false;
				Datum detoasted_value = DetoastPostgresDatum(
				    reinterpret_cast<varlena *>(slot->tts_values[duckdb_output_index]), &should_free);
				ConvertPostgresToDuckValue(attr.atttypid, detoasted_value, result, scan_local_state.output_vector_size);
				if (should_free) {
					duckdb_free(reinterpret_cast<void *>(detoasted_value));
				}
			} else {
				ConvertPostgresToDuckValue(attr.atttypid, slot->tts_values[duckdb_output_index], result,
				                           scan_local_state.output_vector_size);
			}
		}
	}

	scan_local_state.output_vector_size++;
	scan_global_state->total_row_count++;
}

NumericVar
FromNumeric(Numeric num) {
	NumericVar dest;
	dest.ndigits = NUMERIC_NDIGITS(num);
	dest.weight = NUMERIC_WEIGHT(num);
	dest.sign = NUMERIC_SIGN(num);
	dest.dscale = NUMERIC_DSCALE(num);
	dest.digits = NUMERIC_DIGITS(num);
	dest.buf = NULL; /* digits array is not palloc'd */
	return dest;
}
} // namespace pgduckdb<|MERGE_RESOLUTION|>--- conflicted
+++ resolved
@@ -1120,17 +1120,14 @@
 		ConvertDuckToPostgresArray<ByteArray>(slot, value, col);
 		break;
 	}
-<<<<<<< HEAD
 	default:{
 		// Since DuckdbRowOid is calculated at runtime, it is not possible to compile the
 		// code while placing it as a separate case in the switch-case clause above
 		if(oid == pgduckdb::DuckdbStructOid()){
 			slot->tts_values[col] = ConvertDuckStructDatum(value);
-=======
-	default:
-		if (oid == pgduckdb::DuckdbUnionOid()) {
+			return true;
+		} else if (oid == pgduckdb::DuckdbUnionOid()) {
 			slot->tts_values[col] = ConvertUnionDatum(value);
->>>>>>> 2065ff14
 			return true;
 		}
 		elog(WARNING, "(PGDuckDB/ConvertDuckToPostgresValue) Unsuported pgduckdb type: %d", oid);
