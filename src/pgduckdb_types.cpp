--- conflicted
+++ resolved
@@ -910,18 +910,7 @@
 
 duckdb::LogicalType
 ConvertPostgresToBaseDuckColumnType(Form_pg_attribute &attribute) {
-	Oid typoid = attribute->atttypid;
-	if (get_typtype(attribute->atttypid) == TYPTYPE_DOMAIN) {
-		/* It is a domain type that needs to be reduced to its base type */
-		typoid = getBaseType(attribute->atttypid);
-	} else if (type_is_array(attribute->atttypid)) {
-		Oid eltoid = get_base_element_type(attribute->atttypid);
-		if (OidIsValid(eltoid) && get_typtype(eltoid) == TYPTYPE_DOMAIN) {
-			/* When the member type of an array is domain, you need to build a base array type */
-			typoid = get_array_type(getBaseType(eltoid));
-		}
-	}
-
+	Oid typoid = pg::GetBaseDuckColumnType(attribute->atttypid);
 	switch (typoid) {
 	case BOOLOID:
 	case BOOLARRAYOID:
@@ -995,23 +984,11 @@
 
 duckdb::LogicalType
 ConvertPostgresToDuckColumnType(Form_pg_attribute &attribute) {
-<<<<<<< HEAD
-	auto dimensions = attribute->attndims;
-	if (get_typtype(attribute->atttypid) == TYPTYPE_DOMAIN) {
-		/* If the domain is an array type, you need to obtain the corresponding array dimension information */
-		if (type_is_array_domain(attribute->atttypid)) {
-			HeapTuple typeTuple = SearchSysCache1(TYPEOID, ObjectIdGetDatum(attribute->atttypid));
-			dimensions = ((Form_pg_type)GETSTRUCT(typeTuple))->typndims;
-			ReleaseSysCache(typeTuple);
-		}
-	}
-
 	auto base_type = ConvertPostgresToBaseDuckColumnType(attribute);
-=======
-	auto base_type = ConvertPostgresToBaseDuckColumnType(attribute);
-
 	if (!pg::IsArrayType(attribute->atttypid)) {
-		return base_type;
+		if (!pg::IsArrayDomainType(attribute->atttypid)) {
+			return base_type;
+		}
 	}
 
 	auto dimensions = attribute->attndims;
@@ -1034,7 +1011,6 @@
 	 * to use single-dimensional arrays, we assume that such a column stores
 	 * those.
 	 */
->>>>>>> 05e42f0a
 	if (dimensions == 0) {
 		dimensions = 1;
 	}
