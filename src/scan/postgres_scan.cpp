--- conflicted
+++ resolved
@@ -26,6 +26,7 @@
 
 #include "pgduckdb/scan/postgres_scan.hpp"
 #include "pgduckdb/pgduckdb_types.hpp"
+#include "pgduckdb/pgduckdb_utils.hpp"
 
 namespace pgduckdb {
 
@@ -61,85 +62,7 @@
 	if (!schema.empty()) {
 		name_list = lappend(name_list, makeString(pstrdup(schema.c_str())));
 	}
-<<<<<<< HEAD
 	name_list = lappend(name_list, makeString(pstrdup(table.c_str())));
-=======
-	return InvalidOid;
-}
-
-static duckdb::vector<duckdb::unique_ptr<duckdb::ParsedExpression>>
-CreateFunctionSeqScanArguments(uint64 cardinality, Oid relid, Snapshot snapshot) {
-	duckdb::vector<duckdb::unique_ptr<duckdb::ParsedExpression>> children;
-
-	children.push_back(duckdb::make_uniq<duckdb::ComparisonExpression>(
-	    duckdb::ExpressionType::COMPARE_EQUAL, duckdb::make_uniq<duckdb::ColumnRefExpression>("cardinality"),
-	    duckdb::make_uniq<duckdb::ConstantExpression>(duckdb::Value::UBIGINT(cardinality))));
-
-	children.push_back(duckdb::make_uniq<duckdb::ComparisonExpression>(
-	    duckdb::ExpressionType::COMPARE_EQUAL, duckdb::make_uniq<duckdb::ColumnRefExpression>("relid"),
-	    duckdb::make_uniq<duckdb::ConstantExpression>(duckdb::Value::UINTEGER(relid))));
-
-	children.push_back(duckdb::make_uniq<duckdb::ComparisonExpression>(
-	    duckdb::ExpressionType::COMPARE_EQUAL, duckdb::make_uniq<duckdb::ColumnRefExpression>("snapshot"),
-	    duckdb::make_uniq<duckdb::ConstantExpression>(duckdb::Value::POINTER(duckdb::CastPointerToValue(snapshot)))));
-
-	return children;
-}
-
-static duckdb::vector<duckdb::unique_ptr<duckdb::ParsedExpression>>
-CreateFunctionIndexScanArguments(uint64_t cardinality, Path *path, PlannerInfo *plannerInfo, Snapshot snapshot) {
-	duckdb::vector<duckdb::unique_ptr<duckdb::ParsedExpression>> children;
-
-	children.push_back(duckdb::make_uniq<duckdb::ComparisonExpression>(
-	    duckdb::ExpressionType::COMPARE_EQUAL, duckdb::make_uniq<duckdb::ColumnRefExpression>("cardinality"),
-	    duckdb::make_uniq<duckdb::ConstantExpression>(duckdb::Value::UBIGINT(cardinality))));
-
-	children.push_back(duckdb::make_uniq<duckdb::ComparisonExpression>(
-	    duckdb::ExpressionType::COMPARE_EQUAL, duckdb::make_uniq<duckdb::ColumnRefExpression>("path"),
-	    duckdb::make_uniq<duckdb::ConstantExpression>(duckdb::Value::POINTER(duckdb::CastPointerToValue(path)))));
-
-	children.push_back(duckdb::make_uniq<duckdb::ComparisonExpression>(
-	    duckdb::ExpressionType::COMPARE_EQUAL, duckdb::make_uniq<duckdb::ColumnRefExpression>("planner_info"),
-	    duckdb::make_uniq<duckdb::ConstantExpression>(
-	        duckdb::Value::POINTER(duckdb::CastPointerToValue(plannerInfo)))));
-
-	children.push_back(duckdb::make_uniq<duckdb::ComparisonExpression>(
-	    duckdb::ExpressionType::COMPARE_EQUAL, duckdb::make_uniq<duckdb::ColumnRefExpression>("snapshot"),
-	    duckdb::make_uniq<duckdb::ConstantExpression>(duckdb::Value::POINTER(duckdb::CastPointerToValue(snapshot)))));
-
-	return children;
-}
-
-duckdb::unique_ptr<duckdb::TableRef>
-ReplaceView(Oid view) {
-	auto oid = ObjectIdGetDatum(view);
-	Datum view_def = DirectFunctionCall1(pg_get_viewdef, oid);
-	auto view_definiton = text_to_cstring(DatumGetTextP(view_def));
-
-	if (!view_definiton) {
-		elog(WARNING, "(PGDuckDB/ReplaceView) Could not retrieve view definition for Relation with relid: %u", view);
-		return nullptr;
-	}
-
-	duckdb::Parser parser;
-	parser.ParseQuery(view_definiton);
-	auto statements = std::move(parser.statements);
-	if (statements.size() != 1) {
-		elog(WARNING, "(PGDuckDB/ReplaceView) View definition contained more than 1 statement!");
-		return nullptr;
-	}
-
-	if (statements[0]->type != duckdb::StatementType::SELECT_STATEMENT) {
-		elog(WARNING, "(PGDuckDB/ReplaceView) View definition (%s) did not contain a SELECT statement!",
-		     view_definiton);
-		return nullptr;
-	}
-
-	auto select = duckdb::unique_ptr_cast<duckdb::SQLStatement, duckdb::SelectStatement>(std::move(statements[0]));
-	auto subquery = duckdb::make_uniq<duckdb::SubqueryRef>(std::move(select));
-	return std::move(subquery);
-}
->>>>>>> 51d3a306
 
 	RangeVar *table_range_var = makeRangeVarFromNameList(name_list);
 	Oid relOid = RangeVarGetRelid(table_range_var, AccessShareLock, true);
@@ -147,6 +70,34 @@
 		return relOid;
 	}
 	return InvalidOid;
+}
+
+duckdb::unique_ptr<duckdb::TableRef>
+ReplaceView(Oid view) {
+	auto oid = ObjectIdGetDatum(view);
+	Datum viewdef = PostgresFunctionGuard<Datum>(
+	    [](PGFunction func, Datum arg) { return DirectFunctionCall1(func, arg); }, pg_get_viewdef, oid);
+	auto view_definition = text_to_cstring(DatumGetTextP(viewdef));
+
+	if (!view_definition) {
+		throw duckdb::InvalidInputException("Could not retrieve view definition for Relation with relid: %u", view);
+	}
+
+	duckdb::Parser parser;
+	parser.ParseQuery(view_definition);
+	auto statements = std::move(parser.statements);
+	if (statements.size() != 1) {
+		throw duckdb::InvalidInputException("View definition contained more than 1 statement!");
+	}
+
+	if (statements[0]->type != duckdb::StatementType::SELECT_STATEMENT) {
+		throw duckdb::InvalidInputException("View definition (%s) did not contain a SELECT statement!",
+		                                    view_definition);
+	}
+
+	auto select = duckdb::unique_ptr_cast<duckdb::SQLStatement, duckdb::SelectStatement>(std::move(statements[0]));
+	auto subquery = duckdb::make_uniq<duckdb::SubqueryRef>(std::move(select));
+	return std::move(subquery);
 }
 
 duckdb::unique_ptr<duckdb::TableRef>
@@ -171,7 +122,7 @@
 		return nullptr;
 	}
 
-	auto tuple = SearchSysCache1(RELOID, ObjectIdGetDatum(relid));
+	auto tuple = PostgresFunctionGuard<HeapTuple>(SearchSysCache1, RELOID, ObjectIdGetDatum(relid));
 	if (!HeapTupleIsValid(tuple)) {
 		elog(WARNING, "(PGDuckDB/PostgresReplacementScan) Cache lookup failed for relation %u", relid);
 		return nullptr;
@@ -180,33 +131,11 @@
 	auto relForm = (Form_pg_class)GETSTRUCT(tuple);
 
 	if (relForm->relkind != RELKIND_VIEW) {
-		ReleaseSysCache(tuple);
+		PostgresFunctionGuard(ReleaseSysCache, tuple);
 		return nullptr;
 	}
-	ReleaseSysCache(tuple);
-
-	auto oid = ObjectIdGetDatum(relid);
-	Datum viewdef = DirectFunctionCall1(pg_get_viewdef, oid);
-	auto view_definition = text_to_cstring(DatumGetTextP(viewdef));
-
-	if (!view_definition) {
-		throw duckdb::InvalidInputException("Could not retrieve view definition for Relation with relid: %u", relid);
-	}
-
-	duckdb::Parser parser;
-	parser.ParseQuery(view_definition);
-	auto statements = std::move(parser.statements);
-	if (statements.size() != 1) {
-		throw duckdb::InvalidInputException("View definition contained more than 1 statement!");
-	}
-
-	if (statements[0]->type != duckdb::StatementType::SELECT_STATEMENT) {
-		throw duckdb::InvalidInputException("View definition (%s) did not contain a SELECT statement!", view_definition);
-	}
-
-	auto select = duckdb::unique_ptr_cast<duckdb::SQLStatement, duckdb::SelectStatement>(std::move(statements[0]));
-	auto subquery = duckdb::make_uniq<duckdb::SubqueryRef>(std::move(select));
-	return std::move(subquery);
+	PostgresFunctionGuard(ReleaseSysCache, tuple);
+	return ReplaceView(relid);
 }
 
 } // namespace pgduckdb