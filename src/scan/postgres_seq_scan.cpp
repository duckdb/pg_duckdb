#include "duckdb.hpp"

#include "pgduckdb/scan/postgres_seq_scan.hpp"
#include "pgduckdb/common/scoped_postgres_resource.hpp"
#include "pgduckdb/pgduckdb_types.hpp"

namespace pgduckdb {

//
// PostgresSeqScanGlobalState
//

PostgresSeqScanGlobalState::PostgresSeqScanGlobalState(Relation relation, duckdb::TableFunctionInitInput &input)
    : m_global_state(duckdb::make_shared_ptr<PostgresScanGlobalState>()),
      m_heap_reader_global_state(duckdb::make_shared_ptr<HeapReaderGlobalState>(relation)), m_relation(relation) {
	m_global_state->InitGlobalState(input);
	m_global_state->m_tuple_desc = RelationGetDescr(m_relation);
	elog(DEBUG2, "(PGDuckDB/PostgresSeqScanGlobalState) Running %lu threads -- ", MaxThreads());
}

PostgresSeqScanGlobalState::~PostgresSeqScanGlobalState() {
	if (m_relation) {
		RelationClose(m_relation);
	}
}

//
// PostgresSeqScanLocalState
//

PostgresSeqScanLocalState::PostgresSeqScanLocalState(Relation relation,
                                                     duckdb::shared_ptr<HeapReaderGlobalState> heap_reder_global_state,
                                                     duckdb::shared_ptr<PostgresScanGlobalState> global_state)
    : m_local_state(duckdb::make_shared_ptr<PostgresScanLocalState>()) {
	m_heap_table_reader = duckdb::make_uniq<HeapReader>(relation, heap_reder_global_state, global_state, m_local_state);
}

PostgresSeqScanLocalState::~PostgresSeqScanLocalState() {
}

//
// PostgresSeqScanFunctionData
//

PostgresSeqScanFunctionData::PostgresSeqScanFunctionData(uint64_t cardinality, Oid relid, Snapshot snapshot)
    : m_cardinality(cardinality), m_relid(relid), m_snapshot(snapshot) {
}

PostgresSeqScanFunctionData::~PostgresSeqScanFunctionData() {
}

//
// PostgresSeqScanFunction
//

PostgresSeqScanFunction::PostgresSeqScanFunction()
    : TableFunction("postgres_seq_scan", {}, PostgresSeqScanFunc, PostgresSeqScanBind, PostgresSeqScanInitGlobal,
                    PostgresSeqScanInitLocal) {
	named_parameters["cardinality"] = duckdb::LogicalType::UBIGINT;
	named_parameters["relid"] = duckdb::LogicalType::UINTEGER;
	named_parameters["snapshot"] = duckdb::LogicalType::POINTER;
	projection_pushdown = true;
	filter_pushdown = true;
	filter_prune = true;
	cardinality = PostgresSeqScanCardinality;
}

duckdb::unique_ptr<duckdb::FunctionData>
PostgresSeqScanFunction::PostgresSeqScanBind(duckdb::ClientContext &context, duckdb::TableFunctionBindInput &input,
                                             duckdb::vector<duckdb::LogicalType> &return_types,
                                             duckdb::vector<duckdb::string> &names) {
	auto cardinality = input.named_parameters["cardinality"].GetValue<uint64_t>();
	auto relid = input.named_parameters["relid"].GetValue<uint32_t>();
	auto snapshot = (reinterpret_cast<Snapshot>(input.named_parameters["snapshot"].GetPointer()));

	auto rel = ScopedPostgresResource<Relation>(RelationIdGetRelation(relid), [](Relation rel) { RelationClose(rel); });

	auto relation_descr = RelationGetDescr(rel);

	if (!relation_descr) {
<<<<<<< HEAD
		elog(ERROR, "Failed to get tuple descriptor for relation with OID %u", relid);
=======
		elog(WARNING, "(PGDuckDB/PostgresSeqScanBind) Failed to get tuple descriptor for relation with OID %u", relid);
		RelationClose(rel);
>>>>>>> 51d3a306
		return nullptr;
	}

	for (int i = 0; i < relation_descr->natts; i++) {
		Form_pg_attribute attr = &relation_descr->attrs[i];
		auto col_name = duckdb::string(NameStr(attr->attname));
		auto duck_type = ConvertPostgresToDuckColumnType(attr);
		return_types.push_back(duck_type);
		names.push_back(col_name);
		/* Log column name and type */
		elog(DEBUG2, "(PGDuckDB/PostgresSeqScanBind) Column name: %s, Type: %s --", col_name.c_str(),
		     duck_type.ToString().c_str());
	}

	return duckdb::make_uniq<PostgresSeqScanFunctionData>(cardinality, relid, snapshot);
}

duckdb::unique_ptr<duckdb::GlobalTableFunctionState>
PostgresSeqScanFunction::PostgresSeqScanInitGlobal(duckdb::ClientContext &context,
                                                   duckdb::TableFunctionInitInput &input) {
	auto &bind_data = input.bind_data->CastNoConst<PostgresSeqScanFunctionData>();
	auto global_state = duckdb::make_uniq<PostgresSeqScanGlobalState>(RelationIdGetRelation(bind_data.m_relid), input);
	global_state->m_global_state->m_snapshot = bind_data.m_snapshot;
	global_state->m_relid = bind_data.m_relid;
	return std::move(global_state);
}

duckdb::unique_ptr<duckdb::LocalTableFunctionState>
PostgresSeqScanFunction::PostgresSeqScanInitLocal(duckdb::ExecutionContext &context,
                                                  duckdb::TableFunctionInitInput &input,
                                                  duckdb::GlobalTableFunctionState *gstate) {
	auto global_state = reinterpret_cast<PostgresSeqScanGlobalState *>(gstate);
	return duckdb::make_uniq<PostgresSeqScanLocalState>(
	    global_state->m_relation, global_state->m_heap_reader_global_state, global_state->m_global_state);
}

void
PostgresSeqScanFunction::PostgresSeqScanFunc(duckdb::ClientContext &context, duckdb::TableFunctionInput &data,
                                             duckdb::DataChunk &output) {
	auto &local_state = data.local_state->Cast<PostgresSeqScanLocalState>();

	local_state.m_local_state->m_output_vector_size = 0;

	/* We have exhausted seq scan of heap table so we can return */
	if (local_state.m_local_state->m_exhausted_scan) {
		output.SetCardinality(0);
		return;
	}

	auto hasTuple = local_state.m_heap_table_reader->ReadPageTuples(output);

	if (!hasTuple || local_state.m_heap_table_reader->GetCurrentBlockNumber() == InvalidBlockNumber) {
		local_state.m_local_state->m_exhausted_scan = true;
	}
}

duckdb::unique_ptr<duckdb::NodeStatistics>
PostgresSeqScanFunction::PostgresSeqScanCardinality(duckdb::ClientContext &context, const duckdb::FunctionData *data) {
	auto &bind_data = data->Cast<PostgresSeqScanFunctionData>();
	return duckdb::make_uniq<duckdb::NodeStatistics>(bind_data.m_cardinality, bind_data.m_cardinality);
}

} // namespace pgduckdb<|MERGE_RESOLUTION|>--- conflicted
+++ resolved
@@ -73,17 +73,12 @@
 	auto relid = input.named_parameters["relid"].GetValue<uint32_t>();
 	auto snapshot = (reinterpret_cast<Snapshot>(input.named_parameters["snapshot"].GetPointer()));
 
-	auto rel = ScopedPostgresResource<Relation>(RelationIdGetRelation(relid), [](Relation rel) { RelationClose(rel); });
+	auto rel = ScopedPostgresResource<Relation>(RelationIdGetRelation(relid), RelationClose);
 
 	auto relation_descr = RelationGetDescr(rel);
 
 	if (!relation_descr) {
-<<<<<<< HEAD
-		elog(ERROR, "Failed to get tuple descriptor for relation with OID %u", relid);
-=======
 		elog(WARNING, "(PGDuckDB/PostgresSeqScanBind) Failed to get tuple descriptor for relation with OID %u", relid);
-		RelationClose(rel);
->>>>>>> 51d3a306
 		return nullptr;
 	}
 
