--- conflicted
+++ resolved
@@ -131,13 +131,7 @@
 	List *stripped_clause_list = NIL;
 	IndexOptInfo *index = index_path->indexinfo;
 
-<<<<<<< HEAD
-	foreach_node(IndexClause, iclause, indexPath->indexclauses) {
-=======
-	ListCell *lc;
-	foreach (lc, index_path->indexclauses) {
-		IndexClause *iclause = lfirst_node(IndexClause, lc);
->>>>>>> 3970db4f
+	foreach_node(IndexClause, iclause, index_path->indexclauses) {
 		int indexcol = iclause->indexcol;
 		foreach_node(RestrictInfo, rinfo, iclause->indexquals) {
 			Node *clause = (Node *)rinfo->clause;
