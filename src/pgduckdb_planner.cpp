--- conflicted
+++ resolved
@@ -30,43 +30,13 @@
 #include "pgduckdb/utility/cpp_wrapper.hpp"
 #include "pgduckdb/pgduckdb_types.hpp"
 
-<<<<<<< HEAD
-bool duckdb_explain_analyze = false;
-duckdb::ExplainFormat duckdb_explain_format = duckdb::ExplainFormat::DEFAULT;
-
-=======
->>>>>>> def7c606
 duckdb::unique_ptr<duckdb::PreparedStatement>
 DuckdbPrepare(const Query *query, const char *explain_prefix) {
 	Query *copied_query = (Query *)copyObjectImpl(query);
 	const char *query_string = pgduckdb_get_querydef(copied_query);
-<<<<<<< HEAD
 
-	if (ActivePortal && ActivePortal->commandTag == CMDTAG_EXPLAIN) {
-		StringInfo explain_options = makeStringInfo();
-		appendStringInfoString(explain_options, "EXPLAIN ");
-
-		if (duckdb_explain_analyze || duckdb_explain_format == duckdb::ExplainFormat::JSON) {
-			appendStringInfoChar(explain_options, '(');
-		}
-		if (duckdb_explain_analyze)
-			appendStringInfoString(explain_options, "ANALYZE ");
-
-		if (duckdb_explain_format == duckdb::ExplainFormat::JSON) {
-			if (duckdb_explain_analyze)
-				appendStringInfoChar(explain_options, ',');
-			appendStringInfoString(explain_options, "FORMAT JSON");
-		}
-
-		if (duckdb_explain_analyze || duckdb_explain_format == duckdb::ExplainFormat::JSON) {
-			appendStringInfoChar(explain_options, ')');
-		}
-
-		query_string = psprintf("%s %s", explain_options->data, query_string);
-=======
 	if (explain_prefix) {
 		query_string = psprintf("%s %s", explain_prefix, query_string);
->>>>>>> def7c606
 	}
 
 	elog(DEBUG2, "(PGDuckDB/DuckdbPrepare) Preparing: %s", query_string);
