#include "duckdb.hpp"

extern "C" {
#include "postgres.h"
#include "catalog/pg_type.h"
#include "nodes/makefuncs.h"
#include "nodes/nodes.h"
#include "nodes/params.h"
#include "optimizer/optimizer.h"
#include "tcop/pquery.h"
#include "utils/syscache.h"

#include "pgduckdb/vendor/pg_ruleutils.h"
}

#include "pgduckdb/pgduckdb_duckdb.hpp"
#include "pgduckdb/scan/postgres_scan.hpp"
#include "pgduckdb/pgduckdb_node.hpp"
#include "pgduckdb/common/scoped_postgres_resource.hpp"
#include "pgduckdb/pgduckdb_planner.hpp"
#include "pgduckdb/pgduckdb_types.hpp"
#include "pgduckdb/pgduckdb_utils.hpp"

bool duckdb_explain_analyze = false;

static PlannerInfo *
PlanQuery(Query *parse, ParamListInfo bound_params) {

	PlannerGlobal *glob = makeNode(PlannerGlobal);

	glob->boundParams = bound_params;
	glob->subplans = NIL;
	glob->subroots = NIL;
	glob->rewindPlanIDs = NULL;
	glob->finalrtable = NIL;
	glob->finalrteperminfos = NIL;
	glob->finalrowmarks = NIL;
	glob->resultRelations = NIL;
	glob->appendRelations = NIL;
	glob->relationOids = NIL;
	glob->invalItems = NIL;
	glob->paramExecTypes = NIL;
	glob->lastPHId = 0;
	glob->lastRowMarkId = 0;
	glob->lastPlanNodeId = 0;
	glob->transientPlan = false;
	glob->dependsOnRole = false;

	return subquery_planner(glob, parse, NULL, false, 0.0
#if PG_VERSION_NUM >= 170000
	                        ,
	                        NULL
#endif
	);
}

std::tuple<duckdb::unique_ptr<duckdb::PreparedStatement>, duckdb::unique_ptr<duckdb::Connection>>
DuckdbPrepare(const Query *query, ParamListInfo bound_params) {
	/*
	 * Copy the query, so the original one is not modified by the
	 * subquery_planner call that PlanQuery does.
	 */
	Query *copied_query = (Query *)copyObjectImpl(query);
	const char *query_string = pgduckdb_pg_get_querydef(copied_query, false);

	if (ActivePortal && ActivePortal->commandTag == CMDTAG_EXPLAIN) {
		if (duckdb_explain_analyze) {
			query_string = psprintf("EXPLAIN ANALYZE %s", query_string);
		} else {
			query_string = psprintf("EXPLAIN %s", query_string);
		}
	}

	elog(DEBUG2, "(PGDuckDB/DuckdbPrepare) Preparing: %s", query_string);

	List *rtables = copied_query->rtable;
	/* Extract required vars for table */
	int flags = PVC_RECURSE_AGGREGATES | PVC_RECURSE_WINDOWFUNCS | PVC_RECURSE_PLACEHOLDERS;
	List *vars = list_concat(pull_var_clause((Node *)copied_query->targetList, flags),
	                         pull_var_clause((Node *)copied_query->jointree->quals, flags));
	PlannerInfo *query_planner_info = PlanQuery(copied_query, bound_params);
	auto duckdb_connection = pgduckdb::DuckdbCreateConnection(rtables, query_planner_info, vars, query_string);
	auto context = duckdb_connection->context;
	auto prepared_query = context->Prepare(query_string);
	return {std::move(prepared_query), std::move(duckdb_connection)};
}

static Plan *
CreatePlan(Query *query, ParamListInfo bound_params) {
	/*
	 * Prepare the query, se we can get the returned types and column names.
	 */
	auto prepare_result = DuckdbPrepare(query, bound_params);
	auto prepared_query = std::move(std::get<0>(prepare_result));

	if (prepared_query->HasError()) {
		elog(WARNING, "(PGDuckDB/CreatePlan) Prepared query returned an error: '%s",
		     prepared_query->GetError().c_str());
		return nullptr;
	}

	CustomScan *duckdb_node = makeNode(CustomScan);

	auto &prepared_result_types = prepared_query->GetTypes();

	for (auto i = 0; i < prepared_result_types.size(); i++) {
		auto &column = prepared_result_types[i];
		Oid postgresColumnOid = pgduckdb::GetPostgresDuckDBType(column);

		if (!OidIsValid(postgresColumnOid)) {
			elog(WARNING, "(PGDuckDB/CreatePlan) Cache lookup failed for type %u", postgresColumnOid);
			return nullptr;
		}

		Form_pg_type typtup;

		auto tp = pgduckdb::ScopedPostgresResource<HeapTuple>(
		    SearchSysCache1(TYPEOID, ObjectIdGetDatum(postgresColumnOid)), ReleaseSysCache);
		if (!HeapTupleIsValid(tp)) {
			elog(WARNING, "(PGDuckDB/CreatePlan) Cache lookup failed for type %u", postgresColumnOid);
			return nullptr;
		}

		typtup = (Form_pg_type)GETSTRUCT(tp);

		Var *var = makeVar(INDEX_VAR, i + 1, postgresColumnOid, typtup->typtypmod, typtup->typcollation, 0);

		duckdb_node->custom_scan_tlist =
		    lappend(duckdb_node->custom_scan_tlist,
<<<<<<< HEAD
		            makeTargetEntry((Expr *)var, i + 1, (char *)prepared_query->GetNames()[i].c_str(), false));
=======
		            makeTargetEntry((Expr *)var, i + 1, (char *)pstrdup(prepared_query->GetNames()[i].c_str()), false));

		ReleaseSysCache(tp);
>>>>>>> 750bcc1d
	}

	duckdb_node->custom_private = list_make1(query);
	duckdb_node->methods = &duckdb_scan_scan_methods;

	return (Plan *)duckdb_node;
}

PlannedStmt *
DuckdbPlanNode(Query *parse, int cursor_options, ParamListInfo bound_params) {
	/* We need to check can we DuckDB create plan */
	Plan *duckdb_plan = (Plan *)castNode(CustomScan, CreatePlan(parse, bound_params));

	if (!duckdb_plan) {
		return nullptr;
	}

	/* build the PlannedStmt result */
	PlannedStmt *result = makeNode(PlannedStmt);

	result->commandType = parse->commandType;
	result->queryId = parse->queryId;
	result->hasReturning = (parse->returningList != NIL);
	result->hasModifyingCTE = parse->hasModifyingCTE;
	result->canSetTag = parse->canSetTag;
	result->transientPlan = false;
	result->dependsOnRole = false;
	result->parallelModeNeeded = false;
	result->planTree = duckdb_plan;
	result->rtable = NULL;
	result->permInfos = NULL;
	result->resultRelations = NULL;
	result->appendRelations = NULL;
	result->subplans = NIL;
	result->rewindPlanIDs = NULL;
	result->rowMarks = NIL;
	result->relationOids = NIL;
	result->invalItems = NIL;
	result->paramExecTypes = NIL;

	/* utilityStmt should be null, but we might as well copy it */
	result->utilityStmt = parse->utilityStmt;
	result->stmt_location = parse->stmt_location;
	result->stmt_len = parse->stmt_len;

	return result;
}<|MERGE_RESOLUTION|>--- conflicted
+++ resolved
@@ -127,13 +127,7 @@
 
 		duckdb_node->custom_scan_tlist =
 		    lappend(duckdb_node->custom_scan_tlist,
-<<<<<<< HEAD
-		            makeTargetEntry((Expr *)var, i + 1, (char *)prepared_query->GetNames()[i].c_str(), false));
-=======
 		            makeTargetEntry((Expr *)var, i + 1, (char *)pstrdup(prepared_query->GetNames()[i].c_str()), false));
-
-		ReleaseSysCache(tp);
->>>>>>> 750bcc1d
 	}
 
 	duckdb_node->custom_private = list_make1(query);
