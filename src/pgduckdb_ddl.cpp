#include "duckdb.hpp"
#include <regex>

extern "C" {
#include "postgres.h"
#include "access/tableam.h"
#include "catalog/pg_type.h"
#include "commands/event_trigger.h"
#include "fmgr.h"
#include "catalog/pg_authid_d.h"
#include "catalog/namespace.h"
#include "funcapi.h"
#include "nodes/print.h"
#include "nodes/makefuncs.h"
#include "optimizer/optimizer.h"
#include "tcop/utility.h"
#include "utils/builtins.h"
#include "utils/syscache.h"
#include "commands/event_trigger.h"
#include "executor/spi.h"
#include "miscadmin.h"

#include "pgduckdb/vendor/pg_ruleutils.h"
#include "pgduckdb/pgduckdb_ruleutils.h"
}

#include "pgduckdb/pgduckdb_duckdb.hpp"
<<<<<<< HEAD
#include "pgduckdb/pgduckdb_background_worker.hpp"
#include "pgduckdb/pgduckdb_metadata_cache.hpp"
=======
#include "pgduckdb/pgduckdb_planner.hpp"
>>>>>>> 4a7596cd
#include "pgduckdb/pgduckdb_utils.hpp"
#include "pgduckdb/vendor/pg_list.hpp"
#include <inttypes.h>

/*
 * ctas_skip_data stores the original value of the skipData field of the
 * CreateTableAsStmt of the query that's currently being executed. For duckdb
 * tables we force this value to false.
 */
static bool ctas_skip_data = false;

/*
 * Truncates the given table in DuckDB.
 */
void
DuckdbTruncateTable(Oid relation_oid) {
	auto name = pgduckdb::PostgresFunctionGuard<char *>(pgduckdb_relation_name, relation_oid);
	pgduckdb::DuckDBQueryOrThrow(std::string("TRUNCATE ") + name);
}

void
DuckdbHandleDDL(Node *parsetree, const char *queryString) {
	if (!pgduckdb::IsExtensionRegistered()) {
		/* We're not installed, so don't mess with the query */
		return;
	}

	if (IsA(parsetree, CreateTableAsStmt)) {
		auto stmt = castNode(CreateTableAsStmt, parsetree);
		char *access_method = stmt->into->accessMethod ? stmt->into->accessMethod : default_table_access_method;
		if (strcmp(access_method, "duckdb") != 0) {
			/* not a duckdb table, so don't mess with the query */
			return;
		}

<<<<<<< HEAD
		elog(ERROR, "DuckDB does not support CREATE TABLE AS yet");
	} else if (IsA(parsetree, CreateSchemaStmt) && !pgduckdb::doing_motherduck_sync) {
		auto stmt = castNode(CreateSchemaStmt, parsetree);
		if (strncmp("ddb$", stmt->schemaname, 4) == 0) {
			elog(ERROR, "Creating ddb$ schemas is currently not supported");
		}
		return;
	} else if (IsA(parsetree, RenameStmt)) {
		auto stmt = castNode(RenameStmt, parsetree);
		if (stmt->renameType != OBJECT_SCHEMA) {
			/* We only care about schema renames for now */
			return;
		}
		if (strncmp("ddb$", stmt->subname, 4) == 0) {
			elog(ERROR, "Changing the name of a ddb$ schema is currently not supported");
		}
		if (strncmp("ddb$", stmt->newname, 4) == 0) {
			elog(ERROR, "Changing a schema to a ddb$ schema is currently not supported");
		}
		return;
=======
		/*
		 * Force skipData to false for duckdb tables, so that Postgres does
		 * not execute the query, and save the original value in ctas_skip_data
		 * so we can use it later in duckdb_create_table_trigger to choose
		 * whether to execute the query in DuckDB or not.
		 */
		ctas_skip_data = stmt->into->skipData;
		stmt->into->skipData = true;
>>>>>>> 4a7596cd
	}
}

/*
 * Throws an error when an unsupported ON COMMIT clause is used. DuckDB does
 * not support ON COMMIT DROP, and it's difficult to emulate because Postgres
 * does not call any hooks or event triggers when dropping a table due to an ON
 * COMMIT DROP clause. We could simplify the below check to only check for
 * ONCOMMIT_DROP, but this will also handle any new ON COMMIT clauses that
 * might be added to Postgres in future releases.
 */
void
CheckOnCommitSupport(OnCommitAction on_commit) {
	switch (on_commit) {
	case ONCOMMIT_NOOP:
	case ONCOMMIT_PRESERVE_ROWS:
	case ONCOMMIT_DELETE_ROWS:
		break;
	case ONCOMMIT_DROP:
		elog(ERROR, "DuckDB does not support ON COMMIT DROP");
	default:
		elog(ERROR, "Unsupported ON COMMIT clause: %d", on_commit);
	}
}

extern "C" {

/*
 * Stores the oids of temporary DuckDB tables for this backend. We cannot store
 * these Oids in the duckdb.tables table. This is because these tables are
 * automatically dropped when the backend terminates, but for this type of drop
 * no event trigger is fired. So if we would store these Oids in the
 * duckdb.tables table, then the oids of temporary tables would stay in there
 * after the backend terminates (which would be bad, because the table doesn't
 * exist anymore). To solve this, we store the oids in this in-memory set
 * instead, because that memory will automatically be cleared when the current
 * backend terminates.
 */
static std::unordered_set<Oid> temporary_duckdb_tables;

PG_FUNCTION_INFO_V1(duckdb_create_table_trigger);
Datum
duckdb_create_table_trigger(PG_FUNCTION_ARGS) {
	if (!CALLED_AS_EVENT_TRIGGER(fcinfo)) /* internal error */
		elog(ERROR, "not fired by event trigger manager");

	EventTriggerData *trigger_data = (EventTriggerData *)fcinfo->context;
	Node *parsetree = trigger_data->parsetree;

	SPI_connect();

	/*
	 * We temporarily escalate privileges to superuser for some of our queries
	 * so we can insert into duckdb.tables. We temporarily clear the
	 * search_path to protect against search_path confusion attacks. See
	 * guidance on SECURITY DEFINER functions in postgres for details:
	 * https://www.postgresql.org/docs/current/sql-createfunction.html#SQL-CREATEFUNCTION-SECURITY
	 *
	 * We also temporarily force duckdb.execution to false, because
	 * pg_catalog.pg_event_trigger_ddl_commands does not exist in DuckDB.
	 */
	auto save_nestlevel = NewGUCNestLevel();
	SetConfigOption("search_path", "", PGC_USERSET, PGC_S_SESSION);
	SetConfigOption("duckdb.execution", "false", PGC_USERSET, PGC_S_SESSION);

	int ret = SPI_exec(R"(
		SELECT DISTINCT objid AS relid, pg_class.relpersistence = 't' AS is_temporary
		FROM pg_catalog.pg_event_trigger_ddl_commands() cmds
		JOIN pg_catalog.pg_class
		ON cmds.objid = pg_class.oid
		WHERE cmds.object_type = 'table'
		AND pg_class.relam = (SELECT oid FROM pg_am WHERE amname = 'duckdb')
		)",
	                   0);

	if (ret != SPI_OK_SELECT)
		elog(ERROR, "SPI_exec failed: error code %s", SPI_result_code_string(ret));

	/* if we selected a row it was a duckdb table */
	auto is_duckdb_table = SPI_processed > 0;
	if (!is_duckdb_table) {
		/* No DuckDB tables were created so we don't need to do anything */
		AtEOXact_GUC(false, save_nestlevel);
		SPI_finish();
		PG_RETURN_NULL();
	}

	if (SPI_processed != 1) {
		elog(ERROR, "Expected single table to be created, but found %" PRIu64, SPI_processed);
	}

	HeapTuple tuple = SPI_tuptable->vals[0];
	bool isnull;
	Datum relid_datum = SPI_getbinval(tuple, SPI_tuptable->tupdesc, 1, &isnull);
	if (isnull) {
		elog(ERROR, "Expected relid to be returned, but found NULL");
	}
	Datum is_temporary_datum = SPI_getbinval(tuple, SPI_tuptable->tupdesc, 2, &isnull);
	if (isnull) {
		elog(ERROR, "Expected temporary boolean to be returned, but found NULL");
	}

	Oid relid = DatumGetObjectId(relid_datum);
	bool is_temporary = DatumGetBool(is_temporary_datum);

	/*
	 * We track the table oid in duckdb.tables so we can later check in our
	 * duckdb_drop_trigger if the table was created using the duckdb access
	 * method. See the code comment in that function and the one on
	 * temporary_duckdb_tables for more details.
	 */
	if (is_temporary) {
		temporary_duckdb_tables.insert(relid);
	} else {
		Oid saved_userid;
		int sec_context;
		GetUserIdAndSecContext(&saved_userid, &sec_context);
		SetUserIdAndSecContext(BOOTSTRAP_SUPERUSERID, sec_context | SECURITY_LOCAL_USERID_CHANGE);

		Oid arg_types[] = {OIDOID, TEXTOID, TEXTOID};
		Datum values[] = {relid_datum, 0, 0};
		char nulls[] = {' ', 'n', 'n'};
		if (pgduckdb::doing_motherduck_sync) {
			values[1] = CStringGetTextDatum(pgduckdb::current_motherduck_database_name);
			nulls[1] = ' ';
			values[2] = CStringGetTextDatum(pgduckdb::current_motherduck_catalog_version);
			nulls[2] = ' ';
		}
		ret = SPI_execute_with_args(R"(
			INSERT INTO duckdb.tables (relid, motherduck_database_name, motherduck_catalog_version)
			VALUES ($1, $2, $3)
			)",
		                            lengthof(arg_types), arg_types, values, nulls, false, 0);

		/* Revert back to original privileges */
		SetUserIdAndSecContext(saved_userid, sec_context);

		if (ret != SPI_OK_INSERT)
			elog(ERROR, "SPI_exec failed: error code %s", SPI_result_code_string(ret));
	}

	AtEOXact_GUC(false, save_nestlevel);
	SPI_finish();

	if (pgduckdb::doing_motherduck_sync) {
		/*
		 * We don't want to forward DDL to DuckDB because we're syncing the
		 * tables that are already there.
		 */
		PG_RETURN_NULL();
	}

	/*
	 * For now, we don't support DuckDB queries in transactions. To support
	 * write queries in transactions we'll need to link Postgres and DuckdB
	 * their transaction lifecycles.
	 */
	PreventInTransactionBlock(true, "DuckDB queries");

	if (IsA(parsetree, CreateStmt)) {
		auto stmt = castNode(CreateStmt, parsetree);
		CheckOnCommitSupport(stmt->oncommit);
	} else if (IsA(parsetree, CreateTableAsStmt)) {
		auto stmt = castNode(CreateTableAsStmt, parsetree);
		CheckOnCommitSupport(stmt->into->onCommit);
	} else {
		elog(ERROR, "Unexpected parsetree type: %d", nodeTag(parsetree));
	}

	/*
	 * pgduckdb_get_tabledef does a bunch of checks to see if creating the
	 * table is supported. So, we do call that function first, before creating
	 * the DuckDB connection and possibly transactions.
	 */
	std::string create_table_string(pgduckdb_get_tabledef(relid));

	auto connection = pgduckdb::DuckDBManager::Get().CreateConnection();
	Query *ctas_query = nullptr;

	if (IsA(parsetree, CreateTableAsStmt) && !ctas_skip_data) {
		auto stmt = castNode(CreateTableAsStmt, parsetree);
		ctas_query = (Query *)stmt->query;
	}

	if (ctas_query) {
		pgduckdb::DuckDBQueryOrThrow(*connection, "BEGIN TRANSACTION");
	}

	pgduckdb::DuckDBQueryOrThrow(*connection, create_table_string);
	if (ctas_query) {

		const char *ctas_query_string = pgduckdb_pg_get_querydef(ctas_query, false);

		std::string insert_string =
		    std::string("INSERT INTO ") + pgduckdb_relation_name(relid) + " " + ctas_query_string;
		pgduckdb::DuckDBQueryOrThrow(*connection, insert_string);

		pgduckdb::DuckDBQueryOrThrow(*connection, "COMMIT");
	}

	PG_RETURN_NULL();
}

/*
 * We use the sql_drop event trigger to handle drops of DuckDB tables and
 * schemas because drops might cascade to other objects, so just checking the
 * DROP SCHEMA and DROP TABLE commands is not enough. We could ofcourse
 * manually resolve the dependencies for every drop command, but by using the
 * sql_drop trigger that is already done for us.
 *
 * The main downside of using the sql_drop trigger is that when this trigger is
 * executed, the objects are already dropped. That means that it's not possible
 * to query the Postgres catalogs for information about them, which means that
 * we need to do some extra bookkeeping ourselves to be able to figure out if a
 * dropped table was a DuckDB table or not (because we cannot check its access
 * method anymore).
 */
PG_FUNCTION_INFO_V1(duckdb_drop_trigger);
Datum
duckdb_drop_trigger(PG_FUNCTION_ARGS) {
	if (!CALLED_AS_EVENT_TRIGGER(fcinfo)) /* internal error */
		elog(ERROR, "not fired by event trigger manager");

	SPI_connect();

	/*
	 * Temporarily escalate privileges to superuser so we can insert into
	 * duckdb.tables. We temporarily clear the search_path to protect against
	 * search_path confusion attacks. See guidance on SECURITY DEFINER
	 * functions in postgres for details:
	 * https://www.postgresql.org/docs/current/sql-createfunction.html#SQL-CREATEFUNCTION-SECURITY
	 *
	 * We also temporarily force duckdb.execution to false, because
	 * pg_catalog.pg_event_trigger_dropped_objects does not exist in DuckDB.
	 */
	auto save_nestlevel = NewGUCNestLevel();
	SetConfigOption("search_path", "", PGC_USERSET, PGC_S_SESSION);
	SetConfigOption("duckdb.execution", "false", PGC_USERSET, PGC_S_SESSION);

	if (!pgduckdb::doing_motherduck_sync) {
		int ret = SPI_exec(R"(
			SELECT object_identity
			FROM pg_catalog.pg_event_trigger_dropped_objects()
			WHERE object_type = 'schema'
				AND object_identity LIKE 'ddb$%'
			)",
		                   0);
		if (ret != SPI_OK_SELECT)
			elog(ERROR, "SPI_exec failed: error code %s", SPI_result_code_string(ret));

		if (SPI_processed > 0) {
			elog(ERROR, "Currently it's not possible to drop ddb$ schemas");
		}
	}

	Oid saved_userid;
	int sec_context;
	GetUserIdAndSecContext(&saved_userid, &sec_context);
	SetUserIdAndSecContext(BOOTSTRAP_SUPERUSERID, sec_context | SECURITY_LOCAL_USERID_CHANGE);
	/*
	 * Because the table metadata is deleted from the postgres catalogs we
	 * cannot find out if the table was using the duckdb access method. So
	 * instead we keep our own metadata table that also tracks which tables are
	 * duckdb tables. We do the same for temporary tables, except we use an
	 * in-memory set for that. See the comment on the temporary_duckdb_tables
	 * global for details on why.
	 *
	 * Here we first handle the non-temporary tables.
	 */

	int ret = SPI_exec(R"(
		DELETE FROM duckdb.tables
		USING (
			SELECT objid, schema_name, object_name
			FROM pg_catalog.pg_event_trigger_dropped_objects()
			WHERE object_type = 'table'
		) objs
		WHERE relid = objid
		RETURNING objs.schema_name, objs.object_name
		)",
	                   0);

	/* Revert back to original privileges */
	SetUserIdAndSecContext(saved_userid, sec_context);

	if (ret != SPI_OK_DELETE_RETURNING)
		elog(ERROR, "SPI_exec failed: error code %s", SPI_result_code_string(ret));

	/*
	 * We lazily create a connection to DuckDB when we need it. That's
	 * important because we don't want to impose our "prevent in transaction
	 * block" restriction unnecessarily. Otherwise users won't be able to drop
	 * regular heap tables in transactions anymore.
	 */
	duckdb::unique_ptr<duckdb::Connection> connection;

	if (!pgduckdb::doing_motherduck_sync) {
		for (auto proc = 0; proc < SPI_processed; ++proc) {
			if (!connection) {
				/*
				 * For now, we don't support DuckDB queries in transactions. To support
				 * write queries in transactions we'll need to link Postgres and DuckdB
				 * their transaction lifecycles.
				 */
				PreventInTransactionBlock(true, "DuckDB queries");
				connection = pgduckdb::DuckDBManager::CreateConnection();
				pgduckdb::DuckDBQueryOrThrow(*connection, "BEGIN TRANSACTION");
			}
			HeapTuple tuple = SPI_tuptable->vals[proc];

			char *postgres_schema_name = SPI_getvalue(tuple, SPI_tuptable->tupdesc, 1);
			char *table_name = SPI_getvalue(tuple, SPI_tuptable->tupdesc, 2);
			char *drop_query = psprintf("DROP TABLE %s.%s", pgduckdb_db_and_schema(postgres_schema_name, true),
			                            quote_identifier(table_name));
			pgduckdb::DuckDBQueryOrThrow(*connection, drop_query);
		}
	}

	/*
	 * And now we basically do the same thing as above, but for TEMP tables.
	 * For those we need to check our in-memory temporary_duckdb_tables set.
	 */
	ret = SPI_exec(R"(
		SELECT objid, object_name
		FROM pg_catalog.pg_event_trigger_dropped_objects()
		WHERE object_type = 'table'
			AND schema_name = 'pg_temp'
		)",
	               0);

	if (ret != SPI_OK_SELECT)
		elog(ERROR, "SPI_exec failed: error code %s", SPI_result_code_string(ret));

	for (auto proc = 0; proc < SPI_processed; ++proc) {
		HeapTuple tuple = SPI_tuptable->vals[proc];

		bool isnull;
		Datum relid_datum = SPI_getbinval(tuple, SPI_tuptable->tupdesc, 1, &isnull);
		if (isnull) {
			elog(ERROR, "Expected relid to be returned, but found NULL");
		}
		Oid relid = DatumGetObjectId(relid_datum);
		if (temporary_duckdb_tables.count(relid) == 0) {
			/* It was a regular temporary table, so this DROP is allowed */
			continue;
		}
		if (!connection) {
			/*
			 * For now, we don't support DuckDB queries in transactions. To support
			 * write queries in transactions we'll need to link Postgres and DuckdB
			 * their transaction lifecycles.
			 */
			PreventInTransactionBlock(true, "DuckDB queries");
			connection = pgduckdb::DuckDBManager::CreateConnection();
			pgduckdb::DuckDBQueryOrThrow(*connection, "BEGIN TRANSACTION");
		}
		char *table_name = SPI_getvalue(tuple, SPI_tuptable->tupdesc, 2);
		pgduckdb::DuckDBQueryOrThrow(*connection,
		                             std::string("DROP TABLE pg_temp.main.") + quote_identifier(table_name));
		temporary_duckdb_tables.erase(relid);
	}

	AtEOXact_GUC(false, save_nestlevel);
	SPI_finish();

	if (connection) {
		pgduckdb::DuckDBQueryOrThrow(*connection, "COMMIT");
	}
	PG_RETURN_NULL();
}

PG_FUNCTION_INFO_V1(duckdb_alter_table_trigger);
Datum
duckdb_alter_table_trigger(PG_FUNCTION_ARGS) {
	if (!CALLED_AS_EVENT_TRIGGER(fcinfo)) /* internal error */
		elog(ERROR, "not fired by event trigger manager");

	SPI_connect();

	/*
	 * Temporarily escalate privileges to superuser so we can insert into
	 * duckdb.tables. We temporarily clear the search_path to protect against
	 * search_path confusion attacks. See guidance on SECURITY DEFINER
	 * functions in postgres for details:
	 * https://www.postgresql.org/docs/current/sql-createfunction.html#SQL-CREATEFUNCTION-SECURITY
	 */
	auto save_nestlevel = NewGUCNestLevel();
	SetConfigOption("search_path", "", PGC_USERSET, PGC_S_SESSION);
	Oid saved_userid;
	int sec_context;
	GetUserIdAndSecContext(&saved_userid, &sec_context);
	SetUserIdAndSecContext(BOOTSTRAP_SUPERUSERID, sec_context | SECURITY_LOCAL_USERID_CHANGE);
	/*
	 * Check if a table was altered that was created using the duckdb access.
	 * This needs to check both pg_class, duckdb.tables, and the
	 * temporary_duckdb_tables set, because the access method might have been
	 * changed from/to duckdb by the ALTER TABLE SET ACCESS METHOD command.
	 */
	int ret = SPI_exec(R"(
		SELECT objid as relid, false AS needs_to_check_temporary_set
		FROM pg_catalog.pg_event_trigger_ddl_commands() cmds
		JOIN pg_catalog.pg_class
		ON cmds.objid = pg_class.oid
		WHERE cmds.object_type = 'table'
		AND pg_class.relam = (SELECT oid FROM pg_am WHERE amname = 'duckdb')
		UNION ALL
		SELECT objid as relid, false AS needs_to_check_temporary_set
		FROM pg_catalog.pg_event_trigger_ddl_commands() cmds
		JOIN duckdb.tables AS ddbtables
		ON cmds.objid = ddbtables.relid
		WHERE cmds.object_type = 'table'
		UNION ALL
		SELECT objid as relid, true AS needs_to_check_temporary_set
		FROM pg_catalog.pg_event_trigger_ddl_commands() cmds
		JOIN pg_catalog.pg_class
		ON cmds.objid = pg_class.oid
		WHERE cmds.object_type = 'table'
		AND pg_class.relam != (SELECT oid FROM pg_am WHERE amname = 'duckdb')
		AND pg_class.relpersistence = 't'
		)",
	                   0);

	/* Revert back to original privileges */
	SetUserIdAndSecContext(saved_userid, sec_context);
	AtEOXact_GUC(false, save_nestlevel);

	if (ret != SPI_OK_SELECT)
		elog(ERROR, "SPI_exec failed: error code %s", SPI_result_code_string(ret));

	/* if we inserted a row it was a duckdb table */
	auto is_possibly_duckdb_table = SPI_processed > 0;
	if (!is_possibly_duckdb_table || pgduckdb::doing_motherduck_sync) {
		/* No DuckDB tables were altered, or we don't want to forward DDL to
		 * DuckDB because we're syncing with MotherDuck */
		SPI_finish();
		PG_RETURN_NULL();
	}

	HeapTuple tuple = SPI_tuptable->vals[0];
	bool isnull;
	Datum relid_datum = SPI_getbinval(tuple, SPI_tuptable->tupdesc, 1, &isnull);
	if (isnull) {
		elog(ERROR, "Expected relid to be returned, but found NULL");
	}
	Datum needs_to_check_temporary_set_datum = SPI_getbinval(tuple, SPI_tuptable->tupdesc, 2, &isnull);
	if (isnull) {
		elog(ERROR, "Expected temporary boolean to be returned, but found NULL");
	}

	Oid relid = DatumGetObjectId(relid_datum);
	bool needs_to_check_temporary_set = DatumGetBool(needs_to_check_temporary_set_datum);
	SPI_finish();

	if (needs_to_check_temporary_set) {
		if (temporary_duckdb_tables.count(relid) == 0) {
			/* It was a regular temporary table, so this ALTER is allowed */
			PG_RETURN_NULL();
		}
	}

	elog(ERROR, "DuckDB does not support ALTER TABLE yet");

	PG_RETURN_NULL();
}

/*
 * This event trigger is called when a GRANT statement is executed. We use it to
 * block GRANTs on DuckDB tables. We allow grants on schemas though.
 */
PG_FUNCTION_INFO_V1(duckdb_grant_trigger);
Datum
duckdb_grant_trigger(PG_FUNCTION_ARGS) {
	if (!CALLED_AS_EVENT_TRIGGER(fcinfo)) /* internal error */
		elog(ERROR, "not fired by event trigger manager");
	EventTriggerData *trigdata = (EventTriggerData *)fcinfo->context;
	Node *parsetree = trigdata->parsetree;
	if (!IsA(parsetree, GrantStmt)) {
		/*
		 * Not a GRANT statement, so don't mess with the query. This is not
		 * expected though.
		 */
		PG_RETURN_NULL();
	}

	GrantStmt *stmt = castNode(GrantStmt, parsetree);
	if (stmt->objtype != OBJECT_TABLE) {
		/* We only care about blocking table grants */
		PG_RETURN_NULL();
	}

	if (stmt->targtype != ACL_TARGET_OBJECT) {
		/*
		 * We only care about blocking exact object grants. We don't want to
		 * block ALL IN SCHEMA or ALTER DEFAULT PRIVELEGES.
		 */
		PG_RETURN_NULL();
	}

	foreach_node(RangeVar, object, stmt->objects) {
		Oid relation_oid = RangeVarGetRelid(object, AccessShareLock, true);
		Relation relation = RelationIdGetRelation(relation_oid);
		if (pgduckdb::IsMotherDuckTable(relation)) {
			elog(ERROR, "MotherDuck tables do not support GRANT");
		}
		RelationClose(relation);
	}

	PG_RETURN_NULL();
}
}<|MERGE_RESOLUTION|>--- conflicted
+++ resolved
@@ -25,12 +25,9 @@
 }
 
 #include "pgduckdb/pgduckdb_duckdb.hpp"
-<<<<<<< HEAD
 #include "pgduckdb/pgduckdb_background_worker.hpp"
 #include "pgduckdb/pgduckdb_metadata_cache.hpp"
-=======
 #include "pgduckdb/pgduckdb_planner.hpp"
->>>>>>> 4a7596cd
 #include "pgduckdb/pgduckdb_utils.hpp"
 #include "pgduckdb/vendor/pg_list.hpp"
 #include <inttypes.h>
@@ -66,28 +63,6 @@
 			return;
 		}
 
-<<<<<<< HEAD
-		elog(ERROR, "DuckDB does not support CREATE TABLE AS yet");
-	} else if (IsA(parsetree, CreateSchemaStmt) && !pgduckdb::doing_motherduck_sync) {
-		auto stmt = castNode(CreateSchemaStmt, parsetree);
-		if (strncmp("ddb$", stmt->schemaname, 4) == 0) {
-			elog(ERROR, "Creating ddb$ schemas is currently not supported");
-		}
-		return;
-	} else if (IsA(parsetree, RenameStmt)) {
-		auto stmt = castNode(RenameStmt, parsetree);
-		if (stmt->renameType != OBJECT_SCHEMA) {
-			/* We only care about schema renames for now */
-			return;
-		}
-		if (strncmp("ddb$", stmt->subname, 4) == 0) {
-			elog(ERROR, "Changing the name of a ddb$ schema is currently not supported");
-		}
-		if (strncmp("ddb$", stmt->newname, 4) == 0) {
-			elog(ERROR, "Changing a schema to a ddb$ schema is currently not supported");
-		}
-		return;
-=======
 		/*
 		 * Force skipData to false for duckdb tables, so that Postgres does
 		 * not execute the query, and save the original value in ctas_skip_data
@@ -96,7 +71,25 @@
 		 */
 		ctas_skip_data = stmt->into->skipData;
 		stmt->into->skipData = true;
->>>>>>> 4a7596cd
+	} else if (IsA(parsetree, CreateSchemaStmt) && !pgduckdb::doing_motherduck_sync) {
+		auto stmt = castNode(CreateSchemaStmt, parsetree);
+		if (strncmp("ddb$", stmt->schemaname, 4) == 0) {
+			elog(ERROR, "Creating ddb$ schemas is currently not supported");
+		}
+		return;
+	} else if (IsA(parsetree, RenameStmt)) {
+		auto stmt = castNode(RenameStmt, parsetree);
+		if (stmt->renameType != OBJECT_SCHEMA) {
+			/* We only care about schema renames for now */
+			return;
+		}
+		if (strncmp("ddb$", stmt->subname, 4) == 0) {
+			elog(ERROR, "Changing the name of a ddb$ schema is currently not supported");
+		}
+		if (strncmp("ddb$", stmt->newname, 4) == 0) {
+			elog(ERROR, "Changing a schema to a ddb$ schema is currently not supported");
+		}
+		return;
 	}
 }
 
