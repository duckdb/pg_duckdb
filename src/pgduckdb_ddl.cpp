#include "pgduckdb/pgduckdb_planner.hpp"
#include "pgduckdb/pgduckdb_utils.hpp"
#include "pgduckdb/pgduckdb_xact.hpp"
#include "pgduckdb/pgduckdb_guc.hpp"
#include "pgduckdb/pgduckdb_ddl.hpp"
#include "pgduckdb/pgduckdb_hooks.hpp"
#include "pgduckdb/pgduckdb_planner.hpp"
#include "pgduckdb/pg/string_utils.hpp"

extern "C" {
#include "postgres.h"
#include "access/tableam.h"
#include "access/relation.h"
#include "catalog/pg_type.h"
#include "commands/event_trigger.h"
#include "fmgr.h"
#include "catalog/pg_authid_d.h"
#include "catalog/namespace.h"
#include "foreign/foreign.h"
#include "funcapi.h"
#include "nodes/print.h"
#include "nodes/makefuncs.h"
#include "nodes/nodeFuncs.h"
#include "nodes/value.h"
#include "optimizer/optimizer.h"
#include "parser/analyze.h"
#include "parser/parsetree.h"
#include "tcop/utility.h"
#include "utils/builtins.h"
#include "utils/syscache.h"
#include "utils/lsyscache.h"
#include "commands/event_trigger.h"
#include "commands/tablecmds.h"
#include "executor/spi.h"
#include "miscadmin.h"
#include "rewrite/rewriteHandler.h"
#include "utils/ruleutils.h"

#include "pgduckdb/vendor/pg_ruleutils.h"
#include "pgduckdb/pgduckdb_ruleutils.h"
}

#include "pgduckdb/pgduckdb_guc.hpp"
#include "pgduckdb/utility/cpp_wrapper.hpp"
#include "pgduckdb/pgduckdb_duckdb.hpp"
#include "pgduckdb/pgduckdb_background_worker.hpp"
#include "pgduckdb/pgduckdb_fdw.hpp"
#include "pgduckdb/pgduckdb_metadata_cache.hpp"
#include "pgduckdb/pgduckdb_userdata_cache.hpp"
#include "pgduckdb/utility/copy.hpp"
#include "pgduckdb/vendor/pg_list.hpp"
#include <inttypes.h>

namespace pgduckdb {
DDLType top_level_duckdb_ddl_type = DDLType::NONE;
bool refreshing_materialized_view = false;

bool
IsMotherDuckView(Form_pg_class relation) {
	if (relation->relkind != RELKIND_VIEW) {
		return false;
	}

	SPI_connect();

	Oid saved_userid;
	int sec_context;
	auto save_nestlevel = NewGUCNestLevel();
	SetConfigOption("search_path", "pg_catalog, pg_temp", PGC_USERSET, PGC_S_SESSION);
	SetConfigOption("duckdb.force_execution", "false", PGC_USERSET, PGC_S_SESSION);
	GetUserIdAndSecContext(&saved_userid, &sec_context);
	SetUserIdAndSecContext(BOOTSTRAP_SUPERUSERID, sec_context | SECURITY_LOCAL_USERID_CHANGE);
	Oid arg_types[] = {OIDOID};
	Datum values[] = {ObjectIdGetDatum(relation->oid)};
	int ret = SPI_execute_with_args(R"(
			SELECT FROM duckdb.tables WHERE relid = $1 LIMIT 1;
								 )",
	                                lengthof(arg_types), arg_types, values, NULL, false, 0);

	if (ret != SPI_OK_SELECT) {
		elog(ERROR, "SPI_exec failed: error code %s", SPI_result_code_string(ret));
	}

	/* Revert back to original privileges */
	SetUserIdAndSecContext(saved_userid, sec_context);
	AtEOXact_GUC(false, save_nestlevel);

	bool found = SPI_processed > 0;
	SPI_finish();
	return found;
}

bool
IsMotherDuckView(Relation relation) {
	return IsMotherDuckView(relation->rd_rel);
}

static bool
ContainsMotherDuckRelation(Node *node, void *context) {
	if (node == NULL)
		return false;

	if (IsA(node, RangeVar)) {
		RangeVar *range_var = (RangeVar *)node;
		Oid relid = RangeVarGetRelid(range_var, AccessShareLock, true);
		if (OidIsValid(relid)) {
			Relation rel = relation_open(relid, AccessShareLock);
			if (rel->rd_rel->relkind == RELKIND_VIEW || rel->rd_rel->relkind == RELKIND_RELATION) {
				/* Check if the relation is a MotherDuck view or table */
				if (pgduckdb::IsMotherDuckView(rel) || pgduckdb::IsDuckdbTable(rel)) {
					relation_close(rel, NoLock);
					return true;
				}
			}
			relation_close(rel, NoLock);
		}
	}

	/* Continue walking the tree */
#if PG_VERSION_NUM >= 160000
	return raw_expression_tree_walker(node, ContainsMotherDuckRelation, context);
#else
	return raw_expression_tree_walker(node, (bool (*)())((void *)ContainsMotherDuckRelation), context);
#endif
}

static bool
NeedsToBeMotherDuckView(ViewStmt *stmt, char *schema_name) {
	if (!IsMotherDuckEnabled()) {
		return false;
	}

	if (pgduckdb::duckdb_force_motherduck_views) {
		return true;
	}

	if (pgduckdb::is_background_worker) {
		return true;
	}

	if (pgduckdb::top_level_duckdb_ddl_type == DDLType::RENAME_VIEW) {
		return true;
	}

	if (pgduckdb::IsDuckdbSchemaName(schema_name)) {
		return true;
	}

	return pgduckdb::ContainsMotherDuckRelation(stmt->query, NULL);
}

FuncExpr *
GetDuckdbViewExprFromQuery(Query *query) {
	if (query->commandType != CMD_SELECT) {
		return NULL;
	}

	RangeTblEntry *rte = NULL;
	foreach_ptr(Node, from_node, query->jointree->fromlist) {
		if (IsA(from_node, RangeTblRef)) {
			int varno = ((RangeTblRef *)from_node)->rtindex;
			RangeTblEntry *rte_temp = rt_fetch(varno, query->rtable);

			if (!rte_temp->inFromCl)
				continue;

			if (rte) {
				/*
				 * Found multiple RTEs in the FROM clause, which means it isn't
				 * a duckdb.view query.
				 */
				return NULL;
			}

			rte = rte_temp;
		} else {
			/*
			 * Found something else in the FROM clause, which means it isn't
			 * a duckdb.view query.
			 */
			return NULL;
		}
	}

	if (rte == NULL) {
		/*
		 * No RTE found in the FROM clause, which means it isn't a duckdb.view
		 * query.
		 */
		return NULL;
	}

	if (rte->rtekind != RTE_FUNCTION) {
		return NULL;
	}

	if (list_length(rte->functions) != 1) {
		return NULL;
	}

	RangeTblFunction *rt_func = (RangeTblFunction *)linitial(rte->functions);

	if (rt_func->funcexpr == NULL || !IsA(rt_func->funcexpr, FuncExpr)) {
		return NULL;
	}

	FuncExpr *func_expr = (FuncExpr *)rt_func->funcexpr;

	Oid function_oid = func_expr->funcid;

	if (!pgduckdb::IsDuckdbOnlyFunction(function_oid)) {
		return NULL;
	}

	auto func_name = get_func_name(function_oid);
	if (strcmp(func_name, "view") != 0) {
		return NULL;
	}

	return func_expr;
}

} // namespace pgduckdb

/*
 * ctas_skip_data stores the original value of the skipData field of the
 * CreateTableAsStmt of the query that's currently being executed. For duckdb
 * tables we force this value to false.
 */
static bool ctas_skip_data = false;

static ProcessUtility_hook_type prev_process_utility_hook = NULL;

/*
 * EntrenchColumnsFromCall takes a function call that returns a duckdb.row type
 * and returns a SELECT query. This SELECT query explicitly references all the
 * columns and the types from the original Query its target list. So a query
 * like this.
 *
 * The Query object matching:
 *
 * SELECT * FROM read_csv('file.csv');
 *
 * Together with the function call "read_csv('file.csv')" would result in the
 * following query:
 *
 * SELECT r['id']::int AS id, r['name']::text AS name
 * FROM read_csv(''file.csv'')') r;
 *
 * query_string should originally contain the original query string, which is
 * only used for error reporting. When the function returns this query_string
 * will be set to the new one.
 */
static RawStmt *
EntrenchColumnsFromCall(Query *query, ParamListInfo params, const char *function_call, const char **query_string) {
	/*
	 * We call into our DuckDB planning logic directly here, to ensure that
	 * this query is planned using DuckDB. This is needed for a CTAS into a
	 * DuckDB table, where the query itself does not require DuckDB
	 * execution. If we don't set force_execution to true, the query will
	 * be planned using Postgres, but then later executed using DuckDB when
	 * we actually write into the DuckDB table (possibly resulting in
	 * different column types).
	 */
	pgduckdb::IsAllowedStatement(query, true);
	PlannedStmt *plan = DuckdbPlanNode(query, *query_string, CURSOR_OPT_PARALLEL_OK, params, true);

	/* This is where our custom code starts again */
	List *target_list = plan->planTree->targetlist;

	StringInfo buf = makeStringInfo();
	appendStringInfo(buf, "SELECT ");
	bool first = true;
	foreach_node(TargetEntry, tle, target_list) {
		if (!first) {
			appendStringInfoString(buf, ", ");
		}

		Oid type = exprType((Node *)tle->expr);
		Oid typemod = exprTypmod((Node *)tle->expr);
		first = false;
		appendStringInfo(buf, "r[%s]::%s AS %s", quote_literal_cstr(tle->resname),
		                 format_type_with_typemod(type, typemod), quote_identifier(tle->resname));
	}

	appendStringInfo(buf, " FROM %s r", function_call);

	List *parsetree_list = pg_parse_query(buf->data);

	/*
	 * We only allow a single user statement in a prepared statement. This is
	 * mainly to keep the protocol simple --- otherwise we'd need to worry
	 * about multiple result tupdescs and things like that.
	 */
	if (list_length(parsetree_list) > 1)
		ereport(ERROR,
		        (errcode(ERRCODE_SYNTAX_ERROR), errmsg("BUG: pg_duckdb generated a command with multiple queries")));
	*query_string = buf->data;
	return (RawStmt *)linitial(parsetree_list);
}

/*
 * WrapQueryInQueryCall takes a query and wraps it an duckdb.query(...) call.
 * It then explicitly references all the columns and the types from the
 * original qeury its target list. So a query like this:
 *
 * SELECT r from read_csv('file.csv') r;
 *
 * Would expand to:
 *
 * SELECT r['id']::int AS id, r['name']::text AS name
 * FROM duckdb.query('SELECT * from system.main.read_csv(''file.csv'')') r;
 *
 */
static Query *
WrapQueryInDuckdbQueryCall(Query *query, ParamListInfo params, const char *query_string) {
	char *duckdb_query_string = pgduckdb_get_querydef(query);

	char *function_call = psprintf("duckdb.query(%s)", quote_literal_cstr(duckdb_query_string));

	RawStmt *raw_stmt = EntrenchColumnsFromCall(query, params, function_call, &query_string);

#if PG_VERSION_NUM >= 150000
	return parse_analyze_fixedparams(raw_stmt, query_string, NULL, 0, NULL);
#else
	return parse_analyze(raw_stmt, query_string, NULL, 0, NULL);
#endif
}

/*
 * This is a DROP pre-check to check if a DROP TABLE command tries to drop both
 * DuckDB and Postgres tables. Doing so is not allowed within an explicit
 * transaction. It also claims the command ID
 */
static void
DropTablePreCheck(DropStmt *stmt) {
	Assert(stmt->removeType == OBJECT_TABLE);
	bool dropping_duckdb_tables = false;
	bool dropping_postgres_tables = false;
	foreach_node(List, obj, stmt->objects) {
		/* check if table is duckdb table */
		RangeVar *rel = makeRangeVarFromNameList(obj);
		Oid relid = RangeVarGetRelid(rel, AccessShareLock, true);
		if (!OidIsValid(relid)) {
			/* Let postgres deal with this. It's possible that this is fine in
			 * case of DROP ... IF EXISTS */
			continue;
		}

		Relation relation = relation_open(relid, AccessShareLock);
		if (pgduckdb::IsDuckdbTable(relation)) {
			if (!dropping_duckdb_tables) {
				pgduckdb::ClaimCurrentCommandId();
				dropping_duckdb_tables = true;
			}
		} else {
			dropping_postgres_tables = true;
		}
		relation_close(relation, NoLock);
	}

	if (!pgduckdb::MixedWritesAllowed() && dropping_duckdb_tables && dropping_postgres_tables) {
		elog(ERROR, "Dropping both DuckDB and non-DuckDB tables in the same transaction is not supported");
	}
}

/*
 * This is a DROP pre-check to check if a DROP VIEW command tries to drop both
 * DuckDB and Postgres views. Doing so is not allowed within an explicit
 * transaction. It also claims the command ID
 */
static void
DropViewPreCheck(DropStmt *stmt) {
	Assert(stmt->removeType == OBJECT_VIEW);
	bool dropping_duckdb_views = false;
	bool dropping_postgres_views = false;
	foreach_node(List, obj, stmt->objects) {
		/* check if view is duckdb view */
		RangeVar *rel = makeRangeVarFromNameList(obj);
		Oid relid = RangeVarGetRelid(rel, AccessShareLock, true);
		if (!OidIsValid(relid)) {
			/* Let postgres deal with this. It's possible that this is fine in
			 * case of DROP ... IF EXISTS */
			continue;
		}

		Relation relation = relation_open(relid, AccessShareLock);

		if (pgduckdb::IsMotherDuckView(relation)) {
			if (!dropping_duckdb_views) {
				pgduckdb::ClaimCurrentCommandId();
				dropping_duckdb_views = true;
			}
		} else {
			dropping_postgres_views = true;
		}
		relation_close(relation, NoLock);
	}

	if (!pgduckdb::MixedWritesAllowed() && dropping_duckdb_views && dropping_postgres_views) {
		elog(ERROR, "Dropping both DuckDB and non-DuckDB views in the same transaction is not supported");
	}
}

static void DuckdbHandleCreateForeignServerStmt(Node *parsetree);
static void DuckdbHandleAlterForeignServerStmt(Node *parsetree);
static void DuckdbHandleCreateUserMappingStmt(Node *parsetree);
static void DuckdbHandleAlterUserMappingStmt(Node *parsetree);
static bool DuckdbHandleRenameViewPre(RenameStmt *stmt);
static bool DuckdbHandleViewStmtPre(Node *parsetree, ParamListInfo params, PlannedStmt *pstmt,
                                    const char *query_string);
static void DuckdbHandleViewStmtPost(Node *parsetree);

static void
<<<<<<< HEAD
DuckdbHandleDDLPost(PlannedStmt *pstmt) {
	Node *parsetree = pstmt->utilityStmt;

	if (IsA(parsetree, ViewStmt)) {
		/*
		 * Handle the ViewStmt here, so that we can wrap it in a
		 * duckdb.query(...) call.
		 */
		DuckdbHandleViewStmtPost(parsetree);
	} else {
		/* For other DDL statements, we just need to claim any CommandId that
		 * was used during the Postgres processing of the DDL statement.
		 */
		pgduckdb::ClaimCurrentCommandId(true);
	}
}

/*
 * Returns true if we need to run the post hook
 */
static bool
DuckdbHandleDDLPre(PlannedStmt *pstmt, const char *query_string, ParamListInfo params) {
	if (!pgduckdb::IsExtensionRegistered()) {
		/* We're not installed, so don't mess with the query */
		return false;
	}

	Node *parsetree = pstmt->utilityStmt;

	if (IsA(parsetree, TransactionStmt)) {
		/*
		 * Don't do anything for transaction statements, we have the
		 * transaction XactCallback functions to handle those in
		 * pgduckdb_xact.cpp
		 */
		return false;
	}

=======
DuckdbHandleDDL(PlannedStmt *pstmt, const char *query_string, ParamListInfo params) {
	Node *parsetree = pstmt->utilityStmt;

>>>>>>> 4e1306f6
	/*
	 * Time to check for disallowed mixed writes here. The handling for some of
	 * the DuckDB DDL, marks some some specific mixed writes as allowed. If we
	 * don't check now, we might accidentally also mark disallowed mixed writes
	 * from before as allowed.
	 */

	if (IsA(parsetree, CreateStmt)) {
		auto stmt = castNode(CreateStmt, parsetree);

		/* Default to duckdb AM for ddb$ schemas and disallow other AMs */
		Oid schema_oid = RangeVarGetCreationNamespace(stmt->relation);
		char *schema_name = get_namespace_name(schema_oid);
		if (pgduckdb::IsDuckdbSchemaName(schema_name)) {
			if (!stmt->accessMethod) {
				stmt->accessMethod = pstrdup("duckdb");
			} else if (strcmp(stmt->accessMethod, "duckdb") != 0) {
				ereport(ERROR, (errcode(ERRCODE_INVALID_TABLE_DEFINITION),
				                errmsg("Creating a non-DuckDB table in a ddb$ schema is not supported")));
			}
		}

		char *access_method = stmt->accessMethod ? stmt->accessMethod : default_table_access_method;
		bool is_duckdb_table = strcmp(access_method, "duckdb") == 0;
		if (is_duckdb_table) {
			if (pgduckdb::top_level_duckdb_ddl_type != pgduckdb::DDLType::NONE) {
				ereport(ERROR, (errcode(ERRCODE_INVALID_TABLE_DEFINITION),
				                errmsg("Only one DuckDB table can be created in a single statement")));
			}
			pgduckdb::top_level_duckdb_ddl_type = pgduckdb::DDLType::CREATE_TABLE;
			pgduckdb::ClaimCurrentCommandId();
		}

		return false;
	} else if (IsA(parsetree, CreateTableAsStmt)) {
		auto stmt = castNode(CreateTableAsStmt, parsetree);

		/* Default to duckdb AM for ddb$ schemas and disallow other AMs */
		Oid schema_oid = RangeVarGetCreationNamespace(stmt->into->rel);
		char *schema_name = get_namespace_name(schema_oid);
		if (pgduckdb::IsDuckdbSchemaName(schema_name)) {
			if (!stmt->into->accessMethod) {
				stmt->into->accessMethod = pstrdup("duckdb");
			} else if (strcmp(stmt->into->accessMethod, "duckdb") != 0) {
				ereport(ERROR, (errcode(ERRCODE_INVALID_TABLE_DEFINITION),
				                errmsg("Creating a non-DuckDB table in a ddb$ schema is not supported")));
			}
		}
		char *access_method = stmt->into->accessMethod ? stmt->into->accessMethod : default_table_access_method;
		bool is_duckdb_table = strcmp(access_method, "duckdb") == 0;
		if (is_duckdb_table) {
			if (pgduckdb::top_level_duckdb_ddl_type != pgduckdb::DDLType::NONE) {
				ereport(ERROR, (errcode(ERRCODE_INVALID_TABLE_DEFINITION),
				                errmsg("Only one DuckDB table can be created in a single statement")));
			}
			pgduckdb::top_level_duckdb_ddl_type = pgduckdb::DDLType::CREATE_TABLE;
			pgduckdb::ClaimCurrentCommandId();
			/*
			 * Force skipData to false for duckdb tables, so that Postgres does
			 * not execute the query, and save the original value in ctas_skip_data
			 * so we can use it later in duckdb_create_table_trigger to choose
			 * whether to execute the query in DuckDB or not.
			 */
			ctas_skip_data = stmt->into->skipData;
			stmt->into->skipData = true;
		}

		bool is_create_materialized_view = stmt->into->viewQuery != NULL;
		bool skips_planning = stmt->into->skipData || is_create_materialized_view;
		if (!skips_planning) {
			// No need to plan here as well, because standard_ProcessUtility
			// will already plan the query and thus get the correct columns and
			// their types.
			return false;
		}

		Query *original_query = castNode(Query, stmt->query);

		// For cases where Postgres does not usually plan the query, sometimes
		// we still need to. Specifically for these cases:
		// 1. If we're creating a DuckDB table, we need to plan the query
		//    because the types that Postgres inferred might be different than
		//    the ones that DuckDB execution inferred, e.g. when reading a
		//    JSONB column from a Postgres table it will result in a JSONB
		//    column according to Postgres, but DuckDB execution will actually
		//    return a JSON column.
		// 2. Similarly, if the query will use DuckDB execution (either because
		//    it's required or because duckdb.force_execution is set to true),
		//    we need to plan the query so that we can get the correct types
		//    for the target list. This is because DuckDB execution will not be
		//    able to infer the types from the target list, and will instead
		//    use the types that Postgres inferred.
		//
		// One final important thing to consider is that for materialized views
		// it's really bad if a future REFRESH MATERIALIZED VIEW command
		// returns different column types than the types that were returned by
		// the query during creation. That can easily result in data
		// corruption. To make sure this doesn't happen we do a few things:
		// - Wrap the resulting duckdb query in a duckdb.query() call, this
		//   means that even if the query did not require motherduck, it will
		//   still use duckdb execution in any future refresh calls.
		// - For the reverse problem, we make sure that REFRESH MATARIALIZED
		//   VIEW ignores duckdb.force_execution (see the code comments in
		//   ShouldTryToUseDuckdbExecution for details)
		// - Explicity select all the arguments from the target list, from the
		//   duckdb.query() call and cast them to the expected type. This way,
		//   a "SELECT * FROM read_csv(...)" will always return the same
		//   columns and column types, even if the CSV is changed.
		bool needs_planning = is_duckdb_table || pgduckdb::NeedsDuckdbExecution(original_query) ||
		                      pgduckdb::ShouldTryToUseDuckdbExecution(original_query);

		if (!needs_planning) {
			// If we don't need planning let's not do anything though.
			return false;
		}

		MemoryContext oldcontext = CurrentMemoryContext;

		/* NOTE: The below code is mostly copied from ExecCreateTableAs */
		Query *query = (Query *)copyObjectImpl(original_query);
		/*
		 * Parse analysis was done already, but we still have to run the rule
		 * rewriter.  We do not do AcquireRewriteLocks: we assume the query
		 * either came straight from the parser, or suitable locks were
		 * acquired by plancache.c.
		 */
		List *rewritten = QueryRewrite(query);

		/* SELECT should never rewrite to more or less than one SELECT query */
		if (list_length(rewritten) != 1)
			elog(ERROR, "unexpected rewrite result for CREATE TABLE AS SELECT, contains %d queries",
			     list_length(rewritten));
		query = linitial_node(Query, rewritten);
		Assert(query->commandType == CMD_SELECT);

		Query *wrapped_query = WrapQueryInDuckdbQueryCall(query, params, query_string);

		/*
		 * We need to use the same context as the original query, because it
		 * might need to live for a long time if this is a prepared statement.
		 */
		MemoryContext query_context = GetMemoryChunkContext(stmt->query);
		MemoryContextSwitchTo(query_context);
		stmt->query = (Node *)copyObjectImpl(wrapped_query);
		MemoryContextSwitchTo(oldcontext);

		if (is_create_materialized_view) {
			/*
			 * If this is a materialized view we also need to update its view
			 * query. It's important not to set it for regular CTAS queries,
			 * otherwise Postgres code will assume it's a materialized view
			 * instead.
			 *
			 * Just like for the stmt->query, we need to use the same context
			 * as the original view query to avoid reads of freed memory.
			 */
			MemoryContext view_query_context = GetMemoryChunkContext(stmt->into->viewQuery);
			MemoryContextSwitchTo(view_query_context);
			stmt->into->viewQuery = (Node *)copyObjectImpl(stmt->query);
			MemoryContextSwitchTo(oldcontext);
		}
	} else if (IsA(parsetree, RefreshMatViewStmt)) {
		/* We need to set the top level DDL type to REFRESH_MATERIALIZED_VIEW
		 * here, because want ignore the value of duckdb.force_execution for
		 * the duration of this REFRESH. See the code comment in
		 * ShouldTryToUseDuckdbExecution for details. */
		pgduckdb::top_level_duckdb_ddl_type = pgduckdb::DDLType::REFRESH_MATERIALIZED_VIEW;
	} else if (IsA(parsetree, CreateSchemaStmt) && !pgduckdb::doing_motherduck_sync) {
		auto stmt = castNode(CreateSchemaStmt, parsetree);
		if (stmt->schemaname) {
			if (pgduckdb::IsDuckdbSchemaName(stmt->schemaname)) {
				elog(ERROR, "Creating ddb$ schemas is currently not supported");
			}
		} else if (stmt->authrole && stmt->authrole->roletype == ROLESPEC_CSTRING) {
			if (pgduckdb::IsDuckdbSchemaName(stmt->authrole->rolename)) {
				elog(ERROR, "Creating ddb$ schemas is currently not supported");
			}
		}
		return false;
	} else if (IsA(parsetree, ViewStmt)) {
		return DuckdbHandleViewStmtPre(parsetree, params, pstmt, query_string);
	} else if (IsA(parsetree, RenameStmt)) {
		auto stmt = castNode(RenameStmt, parsetree);
		if (stmt->renameType == OBJECT_SCHEMA) {
			if (pgduckdb::IsDuckdbSchemaName(stmt->subname)) {
				elog(ERROR, "Changing the name of a ddb$ schema is currently not supported");
			}
			if (pgduckdb::IsDuckdbSchemaName(stmt->newname)) {
				elog(ERROR, "Changing a schema to a ddb$ schema is currently not supported");
			}
		} else if (stmt->renameType == OBJECT_TABLE ||
		           (stmt->renameType == OBJECT_COLUMN && stmt->relationType == OBJECT_TABLE)) {
			Oid relation_oid = RangeVarGetRelid(stmt->relation, AccessExclusiveLock, true);
			if (relation_oid == InvalidOid) {
				/* Let postgres deal with this. It's possible that this is fine in
				 * case of RENAME ... IF EXISTS */
				return false;
			}
			Relation rel = RelationIdGetRelation(relation_oid);

			if (rel->rd_rel->relkind == RELKIND_VIEW) {
				RelationClose(rel);
				return DuckdbHandleRenameViewPre(stmt);
			}

			if (pgduckdb::IsDuckdbTable(rel)) {
				if (pgduckdb::top_level_duckdb_ddl_type != pgduckdb::DDLType::NONE) {
					ereport(ERROR, (errcode(ERRCODE_INVALID_TABLE_DEFINITION),
					                errmsg("Only one DuckDB %s can be renamed in a single statement",
					                       stmt->renameType == OBJECT_TABLE ? "table" : "column")));
				}
				pgduckdb::top_level_duckdb_ddl_type = pgduckdb::DDLType::ALTER_TABLE;
				pgduckdb::ClaimCurrentCommandId();
			}
			RelationClose(rel);
		} else if (stmt->renameType == OBJECT_VIEW ||
		           (stmt->renameType == OBJECT_COLUMN && stmt->relationType == OBJECT_VIEW)) {

			return DuckdbHandleRenameViewPre(stmt);
		}

		return false;
	} else if (IsA(parsetree, DropStmt)) {
		auto stmt = castNode(DropStmt, parsetree);
		switch (stmt->removeType) {
		case OBJECT_TABLE:
			DropTablePreCheck(stmt);
			break;
		case OBJECT_VIEW:
			DropViewPreCheck(stmt);
			break;
		default:
			/* ignore anything else */
			break;
		}
		return false;
	} else if (IsA(parsetree, AlterTableStmt)) {
		auto stmt = castNode(AlterTableStmt, parsetree);
		Oid relation_oid = RangeVarGetRelid(stmt->relation, AccessShareLock, false);
		Relation relation = RelationIdGetRelation(relation_oid);
		/*
		 * Certain CREATE TABLE commands also trigger an ALTER TABLE command,
		 * specifically if you use REFERENCES it will alter the table
		 * afterwards. We currently only do this to get a better error message,
		 * because we don't support REFERENCES anyway.
		 */
		if (pgduckdb::IsDuckdbTable(relation) && pgduckdb::top_level_duckdb_ddl_type == pgduckdb::DDLType::NONE) {
			pgduckdb::top_level_duckdb_ddl_type = pgduckdb::DDLType::ALTER_TABLE;
			pgduckdb::ClaimCurrentCommandId();
		}

		if (pgduckdb::IsMotherDuckView(relation)) {
			ereport(ERROR,
			        (errcode(ERRCODE_FEATURE_NOT_SUPPORTED), errmsg("Altering a MotherDuck view is not supported")));
		}
		RelationClose(relation);
	} else if (IsA(parsetree, AlterObjectSchemaStmt)) {
		auto stmt = castNode(AlterObjectSchemaStmt, parsetree);
		if (stmt->objectType == OBJECT_TABLE) {
			Oid relation_oid = RangeVarGetRelid(stmt->relation, AccessShareLock, false);
			Relation rel = RelationIdGetRelation(relation_oid);

			if (pgduckdb::IsDuckdbTable(rel)) {
				ereport(ERROR, (errcode(ERRCODE_FEATURE_NOT_SUPPORTED),
				                errmsg("Changing the schema of a duckdb table is currently not supported")));
			}
			RelationClose(rel);
		}
	} else if (IsA(parsetree, CreateForeignServerStmt)) {
		DuckdbHandleCreateForeignServerStmt(parsetree);
		return false;
	} else if (IsA(parsetree, AlterForeignServerStmt)) {
		DuckdbHandleAlterForeignServerStmt(parsetree);
		return false;
	} else if (IsA(parsetree, CreateUserMappingStmt)) {
		DuckdbHandleCreateUserMappingStmt(parsetree);
		return false;
	} else if (IsA(parsetree, AlterUserMappingStmt)) {
		DuckdbHandleAlterUserMappingStmt(parsetree);
		return false;
	}

	return false;
}

static void
DuckdbHandleAlterForeignServerStmt(Node *parsetree) {
	pgduckdb::CurrentServerType = nullptr;
	// Propagate the "TYPE" to the server options, don't validate it here though
	auto stmt = castNode(AlterForeignServerStmt, parsetree);
	auto server = GetForeignServerByName(stmt->servername, false);

	auto duckdb_fdw_oid = get_foreign_data_wrapper_oid("duckdb", false);
	if (server->fdwid != duckdb_fdw_oid) {
		return; // Not our FDW, don't do anything
	}

	if (server->servertype == NULL) {
		return; // Don't do anything quite yet, let the validator raise an error
	}

	pgduckdb::CurrentServerType = pstrdup(server->servertype);
}

static void
DuckdbHandleCreateForeignServerStmt(Node *parsetree) {
	pgduckdb::CurrentServerType = nullptr;
	// Propagate the "TYPE" to the server options, don't validate it here though
	auto stmt = castNode(CreateForeignServerStmt, parsetree);
	if (strcmp(stmt->fdwname, "duckdb") != 0) {
		return; // Not our FDW, don't do anything
	}

	if (stmt->servertype == NULL) {
		return; // Don't do anything quite yet, let the validator raise an error
	}

	pgduckdb::CurrentServerType = pstrdup(stmt->servertype);
}

static void
DuckdbHandleAlterUserMappingStmt(Node *parsetree) {
	pgduckdb::CurrentServerOid = InvalidOid;
	// Propagate the "servername" to the user mapping options
	auto stmt = castNode(AlterUserMappingStmt, parsetree);

	auto server = GetForeignServerByName(stmt->servername, false);
	auto duckdb_fdw_oid = get_foreign_data_wrapper_oid("duckdb", false);
	if (server->fdwid != duckdb_fdw_oid) {
		return; // Not our FDW, don't do anything
	}

	pgduckdb::CurrentServerOid = server->serverid;
}

static void
DuckdbHandleCreateUserMappingStmt(Node *parsetree) {
	pgduckdb::CurrentServerOid = InvalidOid;
	// Propagate the "servername" to the user mapping options
	auto stmt = castNode(CreateUserMappingStmt, parsetree);

	auto server = GetForeignServerByName(stmt->servername, false);
	auto fdw = GetForeignDataWrapper(server->fdwid);
	if (strcmp(fdw->fdwname, "duckdb") != 0) {
		return; // Not our FDW, don't do anything
	}

	pgduckdb::CurrentServerOid = server->serverid;
}

#if PG_VERSION_NUM >= 150000
static void
UpdateDuckdbViewDefinition(Oid view_oid, const char *new_view_name) {
	// Get the original view definition
	Datum view_definition = DirectFunctionCall1(pg_get_viewdef, ObjectIdGetDatum(view_oid));
	char *view_def_str = TextDatumGetCString(view_definition);

	// Parse the view definition into an abstract syntax tree (AST)
	List *parsetree_list = pg_parse_query(view_def_str);
	if (list_length(parsetree_list) != 1) {
		elog(ERROR, "Expected a single query, but got %d queries", list_length(parsetree_list));
	}

	RawStmt *raw_stmt = (RawStmt *)linitial(parsetree_list);

	Query *query = parse_analyze_fixedparams(raw_stmt, view_def_str, NULL, 0, NULL);

	FuncExpr *func_expr = pgduckdb::GetDuckdbViewExprFromQuery(query);
	if (!func_expr) {
		elog(ERROR, "Expected a duckdb.view function call in the view definition");
	}

	// Modify the third argument of the function call
	if (list_length(func_expr->args) < 4) {
		elog(ERROR, "duckdb.view function call does not have enough arguments");
	}

	Node *third_arg = (Node *)list_nth(func_expr->args, 2);
	if (third_arg == NULL || !IsA(third_arg, Const)) {
		elog(ERROR, "Expected the third argument of duckdb.view to be a constant");
	}

	Const *third_arg_const = (Const *)third_arg;
	if (third_arg_const->consttype != TEXTOID) {
		elog(ERROR, "Expected the third argument of duckdb.view to be a text constant");
	}

	third_arg_const->constvalue = CStringGetTextDatum(new_view_name);

	// Reconstruct the modified view definition
	char *new_view_def_str = pg_get_querydef(query, false);

	char *current_view_name = get_rel_name(view_oid);
	char *schema_name = get_namespace_name(get_rel_namespace(view_oid));
	// Construct CREATE OR REPLACE VIEW statement
	StringInfo create_view_sql = makeStringInfo();
	appendStringInfo(create_view_sql, "CREATE OR REPLACE VIEW %s AS %s",
	                 quote_qualified_identifier(schema_name, current_view_name), new_view_def_str);

	// Execute the SQL statement to update the view
	SPI_connect();
	int ret = SPI_exec(create_view_sql->data, 0);
	SPI_finish();

	if (ret != SPI_OK_UTILITY) {
		elog(ERROR, "Failed to execute CREATE OR REPLACE VIEW: %s", SPI_result_code_string(ret));
	}
#else
static void
UpdateDuckdbViewDefinition(Oid, const char *) {
	ereport(ERROR, (errcode(ERRCODE_FEATURE_NOT_SUPPORTED),
	                errmsg("Renaming DuckDB views is not supported in PostgreSQL versions older than 15.0")));
#endif
}

static bool
DuckdbHandleRenameViewPre(RenameStmt *stmt) {
	Oid relation_oid = RangeVarGetRelid(stmt->relation, AccessExclusiveLock, true);
	if (relation_oid == InvalidOid) {
		/* Let postgres deal with this. It's possible that this is fine in
		 * case of RENAME ... IF EXISTS */
		return false;
	}
	Relation rel = RelationIdGetRelation(relation_oid);
	if (!pgduckdb::IsMotherDuckView(rel)) {
		RelationClose(rel);
		return false; // Not a MotherDuck view, let Postgres handle it
	}

	if (pgduckdb::top_level_duckdb_ddl_type != pgduckdb::DDLType::NONE) {
		ereport(ERROR, (errcode(ERRCODE_INVALID_TABLE_DEFINITION),
		                errmsg("Only one DuckDB view can be renamed in a single statement")));
	}

	pgduckdb::top_level_duckdb_ddl_type = pgduckdb::DDLType::RENAME_VIEW;

	if (stmt->renameType == OBJECT_COLUMN) {
		ereport(ERROR, (errcode(ERRCODE_FEATURE_NOT_SUPPORTED),
		                errmsg("Renaming columns in MotherDuck views is not supported")));
	}

	pgduckdb::ClaimCurrentCommandId();

	auto connection = pgduckdb::DuckDBManager::GetConnection(true);
	pgduckdb::DuckDBQueryOrThrow(*connection, pgduckdb_get_rename_relationdef(relation_oid, stmt));
	RelationClose(rel);

	/* Now we need to replace the Postgres view to reference the new name in the duckdb.view(...) call */
	UpdateDuckdbViewDefinition(relation_oid, stmt->newname);

	pgduckdb::top_level_duckdb_ddl_type = pgduckdb::DDLType::NONE;

	return true;
}

static bool
DuckdbHandleViewStmtPre(Node *parsetree, ParamListInfo params, PlannedStmt *pstmt, const char *query_string) {
	auto stmt = castNode(ViewStmt, parsetree);
	Oid schema_oid = RangeVarGetCreationNamespace(stmt->view);
	char *schema_name = get_namespace_name(schema_oid);

	if (pgduckdb::is_background_worker || pgduckdb::top_level_duckdb_ddl_type == pgduckdb::DDLType::RENAME_VIEW) {
		/*
		 * Both in the background worker and during a RENAME VIEW, we've
		 * already prepared the view query correctly (i.e. it's wrapped in a
		 * duckdb.view(...)) call. So we don't need to wrap it here again. We
		 * also don't need to create the view in DuckDB in these cases, because
		 * it's already there. So this is just a no-op.
		 *
		 * We do want to claim the current command ID though, as well as making
		 * sure our Post hook is fired.
		 */
		pgduckdb::ClaimCurrentCommandId();
		return true;
	}

	if (!pgduckdb::NeedsToBeMotherDuckView(stmt, schema_name)) {
		// Let Postgres handle this view
		return false;
	}

	pgduckdb::ClaimCurrentCommandId();

	if (stmt->withCheckOption != NO_CHECK_OPTION) {
		ereport(ERROR, (errcode(ERRCODE_FEATURE_NOT_SUPPORTED),
		                errmsg("views with WITH CHECK OPTION are not supported in DuckDB")));
	}

	if (stmt->options != NIL) {
		ereport(ERROR, (errcode(ERRCODE_FEATURE_NOT_SUPPORTED), errmsg("views with in DuckDB do not support WITH")));
	}

	if (stmt->view->relpersistence != RELPERSISTENCE_PERMANENT) {
		ereport(ERROR, (errcode(ERRCODE_FEATURE_NOT_SUPPORTED), errmsg("TEMPORARY views are not supported in DuckDB")));
	}

	/* This logic is copied from DefineView in the Postgres source code */
	RawStmt *rawstmt = makeNode(RawStmt);
	rawstmt->stmt = stmt->query;
	rawstmt->stmt_location = pstmt->stmt_location;
	rawstmt->stmt_len = pstmt->stmt_len;
#if PG_VERSION_NUM >= 150000
	Query *viewParse = parse_analyze_fixedparams(rawstmt, query_string, NULL, 0, NULL);
#else
	Query *viewParse = parse_analyze(rawstmt, query_string, NULL, 0, NULL);
#endif

	/*
	 * The grammar should ensure that the result is a single SELECT Query.
	 * However, it doesn't forbid SELECT INTO, so we have to check for that.
	 */
	if (!IsA(viewParse, Query))
		elog(ERROR, "unexpected parse analysis result");
	if (viewParse->utilityStmt != NULL && IsA(viewParse->utilityStmt, CreateTableAsStmt))
		ereport(ERROR, (errcode(ERRCODE_FEATURE_NOT_SUPPORTED), errmsg("views must not contain SELECT INTO")));
	if (viewParse->commandType != CMD_SELECT)
		elog(ERROR, "unexpected parse analysis result");

	/*
	 * Check for unsupported cases.  These tests are redundant with ones in
	 * DefineQueryRewrite(), but that function will complain about a bogus ON
	 * SELECT rule, and we'd rather the message complain about a view.
	 */
	if (viewParse->hasModifyingCTE)
		ereport(ERROR, (errcode(ERRCODE_FEATURE_NOT_SUPPORTED),
		                errmsg("views must not contain data-modifying statements in WITH")));
	/* END OF COPIED LOGIC */

	char *duckdb_query_string = pgduckdb_get_querydef((Query *)copyObjectImpl(viewParse));
	List *db_and_schema = pgduckdb_db_and_schema(schema_name, true);

	char *duckdb_db = (char *)linitial(db_and_schema);
	char *duckdb_schema = (char *)lsecond(db_and_schema);

	char *function_call =
	    psprintf("duckdb.view(%s, %s, %s, %s)", quote_literal_cstr(duckdb_db), quote_literal_cstr(duckdb_schema),
	             quote_literal_cstr(stmt->view->relname), quote_literal_cstr(duckdb_query_string));

	RawStmt *wrapped_query = EntrenchColumnsFromCall(viewParse, params, function_call, &query_string);

	MemoryContext query_context = GetMemoryChunkContext(stmt->query);
	MemoryContext oldcontext = MemoryContextSwitchTo(query_context);
	stmt->query = (Node *)copyObjectImpl(wrapped_query->stmt);
	MemoryContextSwitchTo(oldcontext);

	char *create_view_string = pgduckdb_get_viewdef(stmt, schema_name, stmt->view->relname, duckdb_query_string);

	/* We're doing a cross-database writes, so want to use a transaction to
	 * limit the duration of inconsistency. */
	auto connection = pgduckdb::DuckDBManager::GetConnection(true);
	pgduckdb::DuckDBQueryOrThrow(*connection, create_view_string);
	return true;
}

static void
DuckdbHandleViewStmtPost(Node *parsetree) {
	auto stmt = castNode(ViewStmt, parsetree);

	Relation rel = relation_openrv(stmt->view, AccessShareLock);
	Oid relid = rel->rd_id;
	auto default_db = pgduckdb::DuckDBManager::Get().GetDefaultDBName();
	char *postgres_schema_name = get_namespace_name(rel->rd_rel->relnamespace);

	const char *duckdb_db = (const char *)linitial(pgduckdb_db_and_schema(postgres_schema_name, true));
	relation_close(rel, NoLock);

	Oid arg_types[] = {OIDOID, TEXTOID, TEXTOID, TEXTOID};
	Datum values[] = {ObjectIdGetDatum(relid), CStringGetTextDatum(duckdb_db), 0,
	                  CStringGetTextDatum(default_db.c_str())};
	char nulls[] = {' ', ' ', 'n', ' '};

	if (pgduckdb::doing_motherduck_sync) {
		values[2] = CStringGetTextDatum(pgduckdb::current_motherduck_catalog_version);
		nulls[2] = ' ';
	}

	SPI_connect();

	Oid saved_userid;
	int sec_context;
	auto save_nestlevel = NewGUCNestLevel();
	SetConfigOption("search_path", "pg_catalog, pg_temp", PGC_USERSET, PGC_S_SESSION);
	GetUserIdAndSecContext(&saved_userid, &sec_context);
	SetUserIdAndSecContext(BOOTSTRAP_SUPERUSERID, sec_context | SECURITY_LOCAL_USERID_CHANGE);

	pgduckdb::pg::SetForceAllowWrites(true);
	int ret = SPI_execute_with_args(R"(
			INSERT INTO duckdb.tables (relid, duckdb_db, motherduck_catalog_version, default_database)
			VALUES ($1, $2, $3, $4)
			ON CONFLICT (relid) DO UPDATE SET
				duckdb_db = EXCLUDED.duckdb_db,
				motherduck_catalog_version = EXCLUDED.motherduck_catalog_version,
				default_database = EXCLUDED.default_database
			)",
	                                lengthof(arg_types), arg_types, values, nulls, false, 0);
	pgduckdb::pg::SetForceAllowWrites(false);

	/* Revert back to original privileges */
	SetUserIdAndSecContext(saved_userid, sec_context);
	AtEOXact_GUC(false, save_nestlevel);

	if (ret != SPI_OK_INSERT) {
		elog(ERROR, "SPI_exec failed: error code %s", SPI_result_code_string(ret));
	}

	SPI_finish();

	ObjectAddress view_address = {
	    .classId = RelationRelationId,
	    .objectId = relid,
	    .objectSubId = 0,
	};
	pgduckdb::RecordDependencyOnMDServer(&view_address);
	ATExecChangeOwner(relid, pgduckdb::MotherDuckPostgresUser(), false, AccessExclusiveLock);

	pgduckdb::ClaimCurrentCommandId(true);
}

static void
DuckdbUtilityHook_Cpp(PlannedStmt *pstmt, const char *query_string, bool read_only_tree, ProcessUtilityContext context,
                      ParamListInfo params, struct QueryEnvironment *query_env, DestReceiver *dest,
                      QueryCompletion *qc) {
	Node *parsetree = pstmt->utilityStmt;
	if (IsA(parsetree, CopyStmt)) {
		auto copy_query = PostgresFunctionGuard(MakeDuckdbCopyQuery, pstmt, query_string, query_env);
		if (copy_query) {
			auto res = pgduckdb::DuckDBQueryOrThrow(copy_query);
			auto chunk = res->Fetch();
			auto processed = chunk->GetValue(0, 0).GetValue<uint64_t>();
			if (qc) {
				SetQueryCompletion(qc, CMDTAG_COPY, processed);
			}
			return;
		}
	}

	/*
	 * We need this prev_top_level_ddl variable because its possible that the
	 * first DDL command then triggers a second DDL command. The first of which
	 * is at the top level, but the second of which is not. So this way we make
	 * sure that the our top level state is the correct one for the current
	 * command.
	 *
	 * NOTE: We don't care about resetting the global variable in case of an
	 * error, because we'll set it correctly for the next command anyway.
	 */
	bool prev_top_level_ddl = pgduckdb::IsStatementTopLevel();
	pgduckdb::SetStatementTopLevel(context == PROCESS_UTILITY_TOPLEVEL);

	bool needs_to_run_post = DuckdbHandleDDLPre(pstmt, query_string, params);
	prev_process_utility_hook(pstmt, query_string, read_only_tree, context, params, query_env, dest, qc);
	if (needs_to_run_post) {
		DuckdbHandleDDLPost(pstmt);
	}

	pgduckdb::SetStatementTopLevel(prev_top_level_ddl);
}

static bool
DuckdbShouldCallDDLHooks(PlannedStmt *pstmt) {
	Node *parsetree = pstmt->utilityStmt;

	/*
	 * Normally we want to call IsExtensionRegistered for any activity. That
	 * way we initialize our cache, and more importantly trigger start of the
	 * background worker to sync MotherDuck tables.
	 *
	 * However, there are certain commands related to transaction isolation
	 * that Postgres does not allow to run after any other query. So the
	 * queries we do to initialize our cache interfere, then cause errors for
	 * the command the user tried to execute.
	 *
	 * The first of such commands are BEGIN commands similar to this:
	 *
	 * BEGIN TRANSACTION ISOLATION LEVEL REPEATABLE READ READ ONLY;
	 */
	if (IsA(parsetree, TransactionStmt)) {
		/*
		 * We could explicitely only check for BEGIN, but any others won't be
		 * the first query in a session anyway (so initialzing caching doesn't
		 * matter).
		 *
		 * Secondly, we also don't want to do anything for transaction
		 * statements in this hook anyway. Anything related to transaction
		 * management is our the XactCallback in pgduckdb_xact.cpp instead.
		 */
		return false;
	}

	/*
	 * ... The second of such commands are SET TRANSACTION commands:
	 */
	if (IsA(parsetree, VariableSetStmt)) {
		VariableSetStmt *stmt = castNode(VariableSetStmt, parsetree);
		if (stmt->kind == VAR_SET_MULTI && StringHasPrefix(stmt->name, "TRANSACTION")) {
			return false;
		}
	}

	return pgduckdb::IsExtensionRegistered();
}

static void
DuckdbUtilityHook(PlannedStmt *pstmt, const char *query_string, bool read_only_tree, ProcessUtilityContext context,
                  ParamListInfo params, struct QueryEnvironment *query_env, DestReceiver *dest, QueryCompletion *qc) {

	if (!DuckdbShouldCallDDLHooks(pstmt)) {
		return prev_process_utility_hook(pstmt, query_string, read_only_tree, context, params, query_env, dest, qc);
	}

	InvokeCPPFunc(DuckdbUtilityHook_Cpp, pstmt, query_string, read_only_tree, context, params, query_env, dest, qc);
}

void
DuckdbInitUtilityHook() {
	prev_process_utility_hook = ProcessUtility_hook ? ProcessUtility_hook : standard_ProcessUtility;
	ProcessUtility_hook = DuckdbUtilityHook;
}

/*
 * Truncates the given table in DuckDB.
 */
void
DuckdbTruncateTable(Oid relation_oid) {
	auto name = PostgresFunctionGuard(pgduckdb_relation_name, relation_oid);
	pgduckdb::DuckDBQueryOrThrow(std::string("TRUNCATE ") + name);
}

/*
 * Throws an error when an unsupported ON COMMIT clause is used. DuckDB does
 * not support ON COMMIT DROP, and it's difficult to emulate because Postgres
 * does not call any hooks or event triggers when dropping a table due to an ON
 * COMMIT DROP clause. We could simplify the below check to only check for
 * ONCOMMIT_DROP, but this will also handle any new ON COMMIT clauses that
 * might be added to Postgres in future releases.
 */
void
CheckOnCommitSupport(OnCommitAction on_commit) {
	switch (on_commit) {
	case ONCOMMIT_NOOP:
	case ONCOMMIT_PRESERVE_ROWS:
	case ONCOMMIT_DELETE_ROWS:
		break;
	case ONCOMMIT_DROP:
		elog(ERROR, "DuckDB does not support ON COMMIT DROP");
		break;
	default:
		elog(ERROR, "Unsupported ON COMMIT clause: %d", on_commit);
		break;
	}
}

extern "C" {

DECLARE_PG_FUNCTION(duckdb_create_table_trigger) {
	if (!CALLED_AS_EVENT_TRIGGER(fcinfo)) /* internal error */
		elog(ERROR, "not fired by event trigger manager");

	if (!pgduckdb::IsExtensionRegistered()) {
		/*
		 * We're not installed, so don't mess with the query. Normally this
		 * shouldn't happen, but better safe than sorry.
		 */
		PG_RETURN_NULL();
	}

	/*
	 * Save the top level DDL type so we can check it later, but reset the
	 * global variable for the rest of the execution.
	 */
	pgduckdb::DDLType original_ddl_type = pgduckdb::top_level_duckdb_ddl_type;
	pgduckdb::top_level_duckdb_ddl_type = pgduckdb::DDLType::NONE;

	EventTriggerData *trigger_data = (EventTriggerData *)fcinfo->context;
	Node *parsetree = trigger_data->parsetree;

	SPI_connect();

	/*
	 * We temporarily escalate privileges to superuser for some of our queries
	 * so we can insert into duckdb.tables. We temporarily clear the
	 * search_path to protect against search_path confusion attacks. See
	 * guidance on SECURITY DEFINER functions in postgres for details:
	 * https://www.postgresql.org/docs/current/sql-createfunction.html#SQL-CREATEFUNCTION-SECURITY
	 *
	 * We also temporarily force duckdb.force_execution to false, because
	 * pg_catalog.pg_event_trigger_ddl_commands does not exist in DuckDB.
	 */
	auto save_nestlevel = NewGUCNestLevel();
	SetConfigOption("search_path", "pg_catalog, pg_temp", PGC_USERSET, PGC_S_SESSION);
	SetConfigOption("duckdb.force_execution", "false", PGC_USERSET, PGC_S_SESSION);

	int ret = SPI_exec(R"(
		SELECT DISTINCT objid AS relid, pg_class.relpersistence = 't' AS is_temporary
		FROM pg_catalog.pg_event_trigger_ddl_commands() cmds
		JOIN pg_catalog.pg_class
		ON cmds.objid = pg_class.oid
		WHERE cmds.object_type = 'table'
		AND pg_class.relam = (SELECT oid FROM pg_am WHERE amname = 'duckdb')
		)",
	                   0);

	if (ret != SPI_OK_SELECT)
		elog(ERROR, "SPI_exec failed: error code %s", SPI_result_code_string(ret));

	/* if we selected a row it was a duckdb table */
	auto is_duckdb_table = SPI_processed > 0;
	if (!is_duckdb_table) {
		/* No DuckDB tables were created so we don't need to do anything */
		AtEOXact_GUC(false, save_nestlevel);
		SPI_finish();
		PG_RETURN_NULL();
	}

	if (SPI_processed != 1) {
		elog(ERROR, "Expected single table to be created, but found %" PRIu64, static_cast<uint64_t>(SPI_processed));
	}

	if (original_ddl_type != pgduckdb::DDLType::CREATE_TABLE) {
		ereport(ERROR, (errcode(ERRCODE_INVALID_TABLE_DEFINITION),
		                errmsg("Cannot create a DuckDB table this way, use CREATE TABLE or CREATE TABLE ... AS")));
	}
	/* Reset it back to NONE, for the remainder of the event trigger */

	HeapTuple tuple = SPI_tuptable->vals[0];
	bool isnull;
	Datum relid_datum = SPI_getbinval(tuple, SPI_tuptable->tupdesc, 1, &isnull);
	if (isnull) {
		elog(ERROR, "Expected relid to be returned, but found NULL");
	}

	Datum is_temporary_datum = SPI_getbinval(tuple, SPI_tuptable->tupdesc, 2, &isnull);
	if (isnull) {
		elog(ERROR, "Expected temporary boolean to be returned, but found NULL");
	}

	Oid relid = DatumGetObjectId(relid_datum);
	bool is_temporary = DatumGetBool(is_temporary_datum);

	/*
	 * We track the table oid in duckdb.tables so we can later check in our
	 * duckdb_drop_trigger if the table was created using the duckdb access
	 * method. See the code comment in that function and the one on
	 * temporary_duckdb_tables for more details.
	 */
	if (is_temporary) {
		pgduckdb::RegisterDuckdbTempTable(relid);
	} else {
		if (!pgduckdb::IsMotherDuckEnabled()) {
			elog(ERROR, "Only TEMP tables are supported in DuckDB if MotherDuck support is not enabled");
		}

		Oid saved_userid;
		int sec_context;
		const char *postgres_schema_name = get_namespace_name_or_temp(get_rel_namespace(relid));
		const char *duckdb_db = (const char *)linitial(pgduckdb_db_and_schema(postgres_schema_name, true));
		auto default_db = pgduckdb::DuckDBManager::Get().GetDefaultDBName();

		Oid arg_types[] = {OIDOID, TEXTOID, TEXTOID, TEXTOID};
		Datum values[] = {relid_datum, CStringGetTextDatum(duckdb_db), 0, CStringGetTextDatum(default_db.c_str())};
		char nulls[] = {' ', ' ', 'n', ' '};

		if (pgduckdb::doing_motherduck_sync) {
			values[2] = CStringGetTextDatum(pgduckdb::current_motherduck_catalog_version);
			nulls[2] = ' ';
		}

		GetUserIdAndSecContext(&saved_userid, &sec_context);
		SetUserIdAndSecContext(BOOTSTRAP_SUPERUSERID, sec_context | SECURITY_LOCAL_USERID_CHANGE);
		pgduckdb::pg::SetForceAllowWrites(true);
		ret = SPI_execute_with_args(R"(
			INSERT INTO duckdb.tables (relid, duckdb_db, motherduck_catalog_version, default_database)
			VALUES ($1, $2, $3, $4)
			)",
		                            lengthof(arg_types), arg_types, values, nulls, false, 0);
		pgduckdb::pg::SetForceAllowWrites(false);

		/* Revert back to original privileges */
		SetUserIdAndSecContext(saved_userid, sec_context);

		if (ret != SPI_OK_INSERT) {
			elog(ERROR, "SPI_exec failed: error code %s", SPI_result_code_string(ret));
		}

		ObjectAddress table_address = {
		    .classId = RelationRelationId,
		    .objectId = relid,
		    .objectSubId = 0,
		};
		pgduckdb::RecordDependencyOnMDServer(&table_address);
		ATExecChangeOwner(relid, pgduckdb::MotherDuckPostgresUser(), false, AccessExclusiveLock);
	}

	AtEOXact_GUC(false, save_nestlevel);
	SPI_finish();

	if (pgduckdb::doing_motherduck_sync) {
		/*
		 * We don't want to forward DDL to DuckDB because we're syncing the
		 * tables that are already there.
		 */
		PG_RETURN_NULL();
	}

	pgduckdb::ClaimCurrentCommandId(true);

	if (IsA(parsetree, CreateStmt)) {
		auto stmt = castNode(CreateStmt, parsetree);
		CheckOnCommitSupport(stmt->oncommit);
	} else if (IsA(parsetree, CreateTableAsStmt)) {
		auto stmt = castNode(CreateTableAsStmt, parsetree);
		CheckOnCommitSupport(stmt->into->onCommit);
	} else {
		elog(ERROR, "Unexpected parsetree type: %d", nodeTag(parsetree));
	}

	/*
	 * pgduckdb_get_tabledef does a bunch of checks to see if creating the
	 * table is supported. So, we do call that function first, before creating
	 * the DuckDB connection and possibly transactions.
	 */
	std::string create_table_string(pgduckdb_get_tabledef(relid));

	/* We're going to run multiple queries in DuckDB, so we need to start a
	 * transaction to ensure ACID guarantees hold. */
	auto connection = pgduckdb::DuckDBManager::GetConnection(true);
	Query *ctas_query = nullptr;

	if (IsA(parsetree, CreateTableAsStmt) && !ctas_skip_data) {
		auto stmt = castNode(CreateTableAsStmt, parsetree);
		ctas_query = (Query *)stmt->query;
	}

	pgduckdb::DuckDBQueryOrThrow(*connection, create_table_string);
	if (ctas_query) {
		const char *ctas_query_string = pgduckdb_get_querydef(ctas_query);

		std::string insert_string =
		    std::string("INSERT INTO ") + pgduckdb_relation_name(relid) + " " + ctas_query_string;
		pgduckdb::DuckDBQueryOrThrow(*connection, insert_string);
	}

	PG_RETURN_NULL();
}

/*
 * We use the sql_drop event trigger to handle drops of DuckDB tables and
 * schemas because drops might cascade to other objects, so just checking the
 * DROP SCHEMA and DROP TABLE commands is not enough. We could ofcourse
 * manually resolve the dependencies for every drop command, but by using the
 * sql_drop trigger that is already done for us.
 *
 * The main downside of using the sql_drop trigger is that when this trigger is
 * executed, the objects are already dropped. That means that it's not possible
 * to query the Postgres catalogs for information about them, which means that
 * we need to do some extra bookkeeping ourselves to be able to figure out if a
 * dropped table was a DuckDB table or not (because we cannot check its access
 * method anymore).
 */
DECLARE_PG_FUNCTION(duckdb_drop_trigger) {
	if (!CALLED_AS_EVENT_TRIGGER(fcinfo)) /* internal error */
		elog(ERROR, "not fired by event trigger manager");

	if (!pgduckdb::IsExtensionRegistered()) {
		/*
		 * We're not installed, so don't mess with the query. Normally this
		 * shouldn't happen, but better safe than sorry.
		 */
		PG_RETURN_NULL();
	}

	/*
	 * Save the current top level state, because our next SPI commands will
	 * cause it to always become true.
	 */
	bool is_top_level = pgduckdb::IsStatementTopLevel();

	SPI_connect();

	/*
	 * Temporarily escalate privileges to superuser so we can insert into
	 * duckdb.tables. We temporarily clear the search_path to protect against
	 * search_path confusion attacks. See guidance on SECURITY DEFINER
	 * functions in postgres for details:
	 * https://www.postgresql.org/docs/current/sql-createfunction.html#SQL-CREATEFUNCTION-SECURITY
	 *
	 * We also temporarily force duckdb.force_execution to false, because
	 * pg_catalog.pg_event_trigger_dropped_objects does not exist in DuckDB.
	 */
	auto save_nestlevel = NewGUCNestLevel();
	SetConfigOption("search_path", "pg_catalog, pg_temp", PGC_USERSET, PGC_S_SESSION);
	SetConfigOption("duckdb.force_execution", "false", PGC_USERSET, PGC_S_SESSION);

	if (!pgduckdb::doing_motherduck_sync) {
		int ret = SPI_exec(R"(
			SELECT object_identity
			FROM pg_catalog.pg_event_trigger_dropped_objects()
			WHERE object_type = 'schema'
				AND object_identity LIKE 'ddb$%'
			)",
		                   0);
		if (ret != SPI_OK_SELECT)
			elog(ERROR, "SPI_exec failed: error code %s", SPI_result_code_string(ret));

		if (SPI_processed > 0) {
			elog(ERROR, "Currently it's not possible to drop ddb$ schemas");
		}
	}

	/*
	 * We don't want to allow DROPs that involve PG objects and DuckDB tables
	 * in the same transaction. This is not easy to disallow though, because
	 * when dropping a DuckDB table there are also many other objects that get dropped:
	 * 1. Each table owns two types:
	 *	 a. the composite type matching its columns
	 *	 b. the array of that composite type
	 * 2. There can also be many implicitely connected things to a table, like sequences/constraints/etc
	 *
	 * So here we try to count all the objects that are not connected to a
	 * table. Sadly at this stage the objects are already deleted, so there's
	 * no way to know for sure if they were. So we use the fairly crude
	 * approach simply not counting all the object types that are often
	 * connected to tables. We might have missed a few, so we can start to
	 * ignore more if we get bug reports. We also might want to change how wo
	 * do this completely, but for now this seems to work well enough.
	 *
	 * One thing that we at least want to disallow (for now) is removing a
	 * non-"ddb$" schema and all its DuckDB tables. That way if there are also
	 * other objects in this schema, we automatically fail the drop. This is
	 * also up for debate in the future, but it's much easier to decide that we
	 * want to start allowing this than it is to start disallowing it.
	 */
	int ret = SPI_exec(R"(
		SELECT count(*)::bigint, (count(*) FILTER (WHERE object_type IN ('table', 'view')))::bigint
		FROM pg_catalog.pg_event_trigger_dropped_objects()
		WHERE object_type NOT IN ('type', 'sequence', 'table constraint', 'index', 'default value', 'trigger', 'toast table', 'rule')
	)",
	                   0);
	if (ret != SPI_OK_SELECT) {
		elog(ERROR, "SPI_exec failed: error code %s", SPI_result_code_string(ret));
	}

	if (SPI_processed != 1) {
		elog(ERROR, "expected a single row to be returned, but found %" PRIu64, static_cast<uint64_t>(SPI_processed));
	}

	int64 total_deleted;
	int64 deleted_relations;

	{
		HeapTuple tuple = SPI_tuptable->vals[0];
		bool isnull;
		Datum total_deleted_datum = SPI_getbinval(tuple, SPI_tuptable->tupdesc, 1, &isnull);
		if (isnull) {
			elog(ERROR, "Expected number of deleted objects but found NULL");
		}
		total_deleted = DatumGetInt64(total_deleted_datum);

		Datum deleted_relations_datum = SPI_getbinval(tuple, SPI_tuptable->tupdesc, 2, &isnull);
		if (isnull) {
			elog(ERROR, "Expected number of deleted tables but found NULL");
		}
		deleted_relations = DatumGetInt64(deleted_relations_datum);
	}

	if (deleted_relations == 0) {
		/*
		 * No tables were deleted at all, thus also no duckdb tables. So no
		 * need to do anything.
		 */
		AtEOXact_GUC(false, save_nestlevel);
		SPI_finish();
		PG_RETURN_NULL();
	}

	Oid saved_userid;
	int sec_context;
	GetUserIdAndSecContext(&saved_userid, &sec_context);
	SetUserIdAndSecContext(BOOTSTRAP_SUPERUSERID, sec_context | SECURITY_LOCAL_USERID_CHANGE);
	/*
	 * Because the table metadata is deleted from the postgres catalogs we
	 * cannot find out if the table was using the duckdb access method. So
	 * instead we keep our own metadata table that also tracks which tables are
	 * duckdb tables. We do the same for temporary tables, except we use an
	 * in-memory set for that. See the comment on the temporary_duckdb_tables
	 * global for details on why.
	 *
	 * Here we first handle the non-temporary tables.
	 */

	pgduckdb::pg::SetForceAllowWrites(true);
	ret = SPI_exec(R"(
		DELETE FROM duckdb.tables
		USING (
			SELECT objid, schema_name, object_name, object_type
			FROM pg_catalog.pg_event_trigger_dropped_objects()
			WHERE object_type in ('table', 'view')
		) objs
		WHERE relid = objid
		RETURNING objs.schema_name, objs.object_name, objs.object_type
		)",
	               0);
	pgduckdb::pg::SetForceAllowWrites(false);

	/* Revert back to original privileges */
	SetUserIdAndSecContext(saved_userid, sec_context);

	if (ret != SPI_OK_DELETE_RETURNING)
		elog(ERROR, "SPI_exec failed: error code %s", SPI_result_code_string(ret));

	/*
	 * We lazily create a connection to DuckDB when we need it. That's
	 * important because we don't want to impose our "prevent in transaction
	 * block" restriction unnecessarily. Otherwise users won't be able to drop
	 * regular heap tables in transactions anymore.
	 */
	duckdb::Connection *connection = nullptr;

	int64 deleted_duckdb_relations = 0;

	/*
	 * Now forward the DROP to DuckDB... but only if MotherDuck is actually
	 * enabled. It's possible for MotherDuck tables to exist in Postgres exist
	 * even if MotherDuck is disabled. This can happen when people reconfigure
	 * their Postgres settings to disable MotherDuck after first having it
	 * enabled. In that case we don't automatically drop the orphan tables in
	 * Postgres. By not forwarding the DROP to DuckDB we allow people to
	 * manually clean them up.
	 *
	 * It's also extremely important that we don't forward the DROP to DuckDB
	 * if we're currently syncing the MotherDuck catalog. Otherwise we would
	 * actually cause the tables to be dropped in MotherDuck as well, even if
	 * the DROP is only meant to replace the existing Postgres shell table with
	 * a new version.
	 */
	if (pgduckdb::IsMotherDuckEnabled() && !pgduckdb::doing_motherduck_sync) {
		for (uint64_t proc = 0; proc < SPI_processed; ++proc) {
			if (!connection) {
				/* We're going to run multiple queries in DuckDB, so we need to
				 * start a transaction to ensure ACID guarantees hold. */
				connection = pgduckdb::DuckDBManager::GetConnection(true);
			}
			HeapTuple tuple = SPI_tuptable->vals[proc];

			char *postgres_schema_name = SPI_getvalue(tuple, SPI_tuptable->tupdesc, 1);
			char *table_name = SPI_getvalue(tuple, SPI_tuptable->tupdesc, 2);
			char *object_type = SPI_getvalue(tuple, SPI_tuptable->tupdesc, 3);
			char *drop_query =
			    psprintf("DROP %s IF EXISTS %s.%s", object_type,
			             pgduckdb_db_and_schema_string(postgres_schema_name, true), quote_identifier(table_name));
			pgduckdb::DuckDBQueryOrThrow(*connection, drop_query);

			deleted_duckdb_relations++;
		}
	}

	/*
	 * And now we basically do the same thing as above, but for TEMP tables.
	 * For those we need to check our in-memory temporary_duckdb_tables set.
	 */
	ret = SPI_exec(R"(
		SELECT objid, object_name
		FROM pg_catalog.pg_event_trigger_dropped_objects()
		WHERE object_type = 'table'
			AND schema_name = 'pg_temp'
		)",
	               0);

	if (ret != SPI_OK_SELECT)
		elog(ERROR, "SPI_exec failed: error code %s", SPI_result_code_string(ret));

	for (uint64_t proc = 0; proc < SPI_processed; ++proc) {
		HeapTuple tuple = SPI_tuptable->vals[proc];

		bool isnull;
		Datum relid_datum = SPI_getbinval(tuple, SPI_tuptable->tupdesc, 1, &isnull);
		if (isnull) {
			elog(ERROR, "Expected relid to be returned, but found NULL");
		}
		Oid relid = DatumGetObjectId(relid_datum);
		if (!pgduckdb::IsDuckdbTempTable(relid)) {
			/* It was a regular temporary table, so this DROP is allowed */
			continue;
		}

		if (!connection) {
			/* We're going to run multiple queries in DuckDB, so we need to
			 * start a transaction to ensure ACID guarantees hold. */
			connection = pgduckdb::DuckDBManager::GetConnection(true);
		}
		char *table_name = SPI_getvalue(tuple, SPI_tuptable->tupdesc, 2);
		pgduckdb::DuckDBQueryOrThrow(*connection,
		                             std::string("DROP TABLE pg_temp.main.") + quote_identifier(table_name));
		pgduckdb::UnregisterDuckdbTempTable(relid);
		deleted_duckdb_relations++;
	}

	/*
	 * Restore "top level" state, because by running SPI commands it's now
	 * always set to false.
	 */
	pgduckdb::SetStatementTopLevel(is_top_level);

	if (!pgduckdb::MixedWritesAllowed() && deleted_duckdb_relations > 0) {
		if (deleted_duckdb_relations < deleted_relations) {
			elog(ERROR, "Dropping both DuckDB and non-DuckDB relations in the same transaction is not supported");
		}

		if (deleted_duckdb_relations < total_deleted) {
			elog(ERROR,
			     "Dropping both DuckDB relations and non-DuckDB objects in the same transaction is not supported");
		}
	}

	if (deleted_duckdb_relations > 0) {
		pgduckdb::ClaimCurrentCommandId(true);
	}

	AtEOXact_GUC(false, save_nestlevel);
	SPI_finish();

	PG_RETURN_NULL();
}

DECLARE_PG_FUNCTION(duckdb_alter_table_trigger) {
	if (!CALLED_AS_EVENT_TRIGGER(fcinfo)) /* internal error */
		elog(ERROR, "not fired by event trigger manager");

	if (!pgduckdb::IsExtensionRegistered()) {
		/*
		 * We're not installed, so don't mess with the query. Normally this
		 * shouldn't happen, but better safe than sorry.
		 */
		PG_RETURN_NULL();
	}

	/*
	 * Save the top level DDL type so we can check it later, but reset the
	 * global variable for the rest of the execution.
	 */
	pgduckdb::DDLType original_ddl_type = pgduckdb::top_level_duckdb_ddl_type;
	pgduckdb::top_level_duckdb_ddl_type = pgduckdb::DDLType::NONE;

	SPI_connect();

	/*
	 * Temporarily escalate privileges to superuser so we can insert into
	 * duckdb.tables. We temporarily clear the search_path to protect against
	 * search_path confusion attacks. See guidance on SECURITY DEFINER
	 * functions in postgres for details:
	 * https://www.postgresql.org/docs/current/sql-createfunction.html#SQL-CREATEFUNCTION-SECURITY
	 *
	 * We also temporarily force duckdb.force_execution to false, because
	 * pg_catalog.pg_event_trigger_dropped_objects does not exist in DuckDB.
	 */
	auto save_nestlevel = NewGUCNestLevel();
	SetConfigOption("search_path", "pg_catalog, pg_temp", PGC_USERSET, PGC_S_SESSION);
	SetConfigOption("duckdb.force_execution", "false", PGC_USERSET, PGC_S_SESSION);
	Oid saved_userid;
	int sec_context;
	GetUserIdAndSecContext(&saved_userid, &sec_context);
	SetUserIdAndSecContext(BOOTSTRAP_SUPERUSERID, sec_context | SECURITY_LOCAL_USERID_CHANGE);
	/*
	 * Check if a table was altered that was created using the duckdb access.
	 * This needs to check both pg_class, duckdb.tables, and the
	 * temporary_duckdb_tables set, because the access method might have been
	 * changed from/to duckdb by the ALTER TABLE SET ACCESS METHOD command.
	 */
	int ret = SPI_exec(R"(
		SELECT objid as relid, false AS needs_to_check_temporary_set
		FROM pg_catalog.pg_event_trigger_ddl_commands() cmds
		JOIN pg_catalog.pg_class
		ON cmds.objid = pg_class.oid
		WHERE cmds.object_type in ('table', 'table column')
		AND pg_class.relam = (SELECT oid FROM pg_am WHERE amname = 'duckdb')
		UNION ALL
		SELECT objid as relid, false AS needs_to_check_temporary_set
		FROM pg_catalog.pg_event_trigger_ddl_commands() cmds
		JOIN duckdb.tables AS ddbtables
		ON cmds.objid = ddbtables.relid
		WHERE cmds.object_type in ('table', 'table column')
		UNION ALL
		SELECT objid as relid, true AS needs_to_check_temporary_set
		FROM pg_catalog.pg_event_trigger_ddl_commands() cmds
		JOIN pg_catalog.pg_class
		ON cmds.objid = pg_class.oid
		WHERE cmds.object_type in ('table', 'table column')
		AND pg_class.relam != (SELECT oid FROM pg_am WHERE amname = 'duckdb')
		AND pg_class.relpersistence = 't'
		)",
	                   0);

	/* Revert back to original privileges */
	SetUserIdAndSecContext(saved_userid, sec_context);
	AtEOXact_GUC(false, save_nestlevel);

	if (ret != SPI_OK_SELECT)
		elog(ERROR, "SPI_exec failed: error code %s", SPI_result_code_string(ret));

	/* if we inserted a row it was a duckdb table */
	auto is_possibly_duckdb_table = SPI_processed > 0;
	if (!is_possibly_duckdb_table || pgduckdb::doing_motherduck_sync) {
		/* No DuckDB tables were altered, or we don't want to forward DDL to
		 * DuckDB because we're syncing with MotherDuck */
		SPI_finish();
		PG_RETURN_NULL();
	}

	HeapTuple tuple = SPI_tuptable->vals[0];
	bool isnull;
	Datum relid_datum = SPI_getbinval(tuple, SPI_tuptable->tupdesc, 1, &isnull);
	if (isnull) {
		elog(ERROR, "Expected relid to be returned, but found NULL");
	}
	Datum needs_to_check_temporary_set_datum = SPI_getbinval(tuple, SPI_tuptable->tupdesc, 2, &isnull);
	if (isnull) {
		elog(ERROR, "Expected temporary boolean to be returned, but found NULL");
	}

	Oid relid = DatumGetObjectId(relid_datum);
	bool needs_to_check_temporary_set = DatumGetBool(needs_to_check_temporary_set_datum);
	SPI_finish();

	if (needs_to_check_temporary_set) {
		if (!pgduckdb::IsDuckdbTempTable(relid)) {
			/* It was a regular temporary table, so this ALTER is allowed */
			PG_RETURN_NULL();
		}
	}

	if (original_ddl_type != pgduckdb::DDLType::ALTER_TABLE) {
		ereport(ERROR, (errcode(ERRCODE_INVALID_TABLE_DEFINITION),
		                errmsg("Cannot ALTER a DuckDB table this way, please use ALTER TABLE")));
	}

	/* Forcibly allow whatever writes Postgres did for this command */
	pgduckdb::ClaimCurrentCommandId(true);

	/* We're going to run multiple queries in DuckDB, so we need to start a
	 * transaction to ensure ACID guarantees hold. */
	auto connection = pgduckdb::DuckDBManager::GetConnection(true);

	EventTriggerData *trigdata = (EventTriggerData *)fcinfo->context;
	char *alter_table_stmt_string;
	if (IsA(trigdata->parsetree, AlterTableStmt)) {
		AlterTableStmt *alter_table_stmt = (AlterTableStmt *)trigdata->parsetree;
		alter_table_stmt_string = pgduckdb_get_alter_tabledef(relid, alter_table_stmt);
	} else if (IsA(trigdata->parsetree, RenameStmt)) {
		RenameStmt *rename_stmt = (RenameStmt *)trigdata->parsetree;
		alter_table_stmt_string = pgduckdb_get_rename_relationdef(relid, rename_stmt);
	} else {
		elog(ERROR, "Unexpected parsetree type: %d", nodeTag(trigdata->parsetree));
	}

	elog(DEBUG1, "Executing: %s", alter_table_stmt_string);
	auto res = pgduckdb::DuckDBQueryOrThrow(*connection, alter_table_stmt_string);

	PG_RETURN_NULL();
}

/*
 * This event trigger is called when a GRANT statement is executed. We use it to
 * block GRANTs on DuckDB tables. We allow grants on schemas though.
 */
DECLARE_PG_FUNCTION(duckdb_grant_trigger) {
	if (!CALLED_AS_EVENT_TRIGGER(fcinfo)) /* internal error */
		elog(ERROR, "not fired by event trigger manager");

	if (!pgduckdb::IsExtensionRegistered()) {
		/*
		 * We're not installed, so don't mess with the query. Normally this
		 * shouldn't happen, but better safe than sorry.
		 */
		PG_RETURN_NULL();
	}

	EventTriggerData *trigdata = (EventTriggerData *)fcinfo->context;
	Node *parsetree = trigdata->parsetree;
	if (!IsA(parsetree, GrantStmt)) {
		/*
		 * Not a GRANT statement, so don't mess with the query. This is not
		 * expected though.
		 */
		PG_RETURN_NULL();
	}

	GrantStmt *stmt = castNode(GrantStmt, parsetree);
	if (stmt->objtype != OBJECT_TABLE) {
		/* We only care about blocking table grants */
		PG_RETURN_NULL();
	}

	if (stmt->targtype != ACL_TARGET_OBJECT) {
		/*
		 * We only care about blocking exact object grants. We don't want to
		 * block ALL IN SCHEMA or ALTER DEFAULT PRIVELEGES.
		 */
		PG_RETURN_NULL();
	}

	foreach_node(RangeVar, object, stmt->objects) {
		Oid relation_oid = RangeVarGetRelid(object, AccessShareLock, false);
		Relation relation = RelationIdGetRelation(relation_oid);
		if (pgduckdb::IsMotherDuckTable(relation)) {
			elog(ERROR, "MotherDuck tables do not support GRANT");
		}
		RelationClose(relation);
	}

	PG_RETURN_NULL();
}
}<|MERGE_RESOLUTION|>--- conflicted
+++ resolved
@@ -412,7 +412,6 @@
 static void DuckdbHandleViewStmtPost(Node *parsetree);
 
 static void
-<<<<<<< HEAD
 DuckdbHandleDDLPost(PlannedStmt *pstmt) {
 	Node *parsetree = pstmt->utilityStmt;
 
@@ -435,27 +434,8 @@
  */
 static bool
 DuckdbHandleDDLPre(PlannedStmt *pstmt, const char *query_string, ParamListInfo params) {
-	if (!pgduckdb::IsExtensionRegistered()) {
-		/* We're not installed, so don't mess with the query */
-		return false;
-	}
-
 	Node *parsetree = pstmt->utilityStmt;
 
-	if (IsA(parsetree, TransactionStmt)) {
-		/*
-		 * Don't do anything for transaction statements, we have the
-		 * transaction XactCallback functions to handle those in
-		 * pgduckdb_xact.cpp
-		 */
-		return false;
-	}
-
-=======
-DuckdbHandleDDL(PlannedStmt *pstmt, const char *query_string, ParamListInfo params) {
-	Node *parsetree = pstmt->utilityStmt;
-
->>>>>>> 4e1306f6
 	/*
 	 * Time to check for disallowed mixed writes here. The handling for some of
 	 * the DuckDB DDL, marks some some specific mixed writes as allowed. If we
