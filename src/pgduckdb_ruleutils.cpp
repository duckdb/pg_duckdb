--- conflicted
+++ resolved
@@ -294,40 +294,6 @@
 	return false;
 }
 
-/*
-<<<<<<< HEAD
- * iceberg_scan needs to be wrapped in an additianol subquery to resolve a
- * bug where aliasses on iceberg_scan are ignored:
- * https://github.com/duckdb/duckdb-iceberg/issues/44
- *
- * By wrapping the iceberg_scan call the alias is given to the subquery,
- * instead of th call. This subquery is easily optimized away by DuckDB,
- * because it doesn't do anything.
- *
- * This problem is also true for the "query" function, which we use when
- * creating materialized views and CTAS.
- * https://github.com/duckdb/duckdb/issues/15570#issuecomment-2598419474
- *
- * TODO: Probably check this in a bit more efficient way and move it to
- * pgduckdb_ruleutils.cpp
- */
-bool
-pgduckdb_function_needs_subquery(Oid function_oid) {
-	if (!pgduckdb::IsDuckdbOnlyFunction(function_oid)) {
-		return false;
-	}
-
-	auto func_name = get_func_name(function_oid);
-	if (strcmp(func_name, "iceberg_scan") == 0) {
-		return true;
-	}
-
-	if (strcmp(func_name, "query") == 0) {
-		return true;
-	}
-	return false;
-}
-
 bool
 pgduckdb_replace_subquery_with_view(Query *query, StringInfo buf) {
 	FuncExpr *func_expr = pgduckdb::GetDuckdbViewExprFromQuery(query);
@@ -368,8 +334,6 @@
 }
 
 /*
-=======
->>>>>>> 4e1306f6
  * A wrapper around pgduckdb_is_fake_type that returns -1 if the type of the
  * Const is fake, because that's the type of value that get_const_expr requires
  * in its showtype variable to never show the type.
