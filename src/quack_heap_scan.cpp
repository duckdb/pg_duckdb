--- conflicted
+++ resolved
@@ -28,16 +28,10 @@
 // PostgresHeapScanGlobalState
 //
 
-<<<<<<< HEAD
-PostgresHeapScanGlobalState::PostgresHeapScanGlobalState(PostgresHeapSeqScan &relation) {
-	relation.InitParallelScanState();
-	elog(DEBUG3, "-- (DuckDB/PostgresHeapScanGlobalState) Running %llu threads -- ", MaxThreads());
-=======
 PostgresHeapScanGlobalState::PostgresHeapScanGlobalState(PostgresHeapSeqScan &relation,
                                                          duckdb::TableFunctionInitInput &input) {
-	elog(DEBUG3, "-- (DuckDB/PostgresHeapScanGlobalState) Running %lu threads -- ", MaxThreads());
+	elog(DEBUG3, "-- (DuckDB/PostgresHeapScanGlobalState) Running %llu threads -- ", MaxThreads());
 	relation.InitParallelScanState(input);
->>>>>>> 46151ffd
 }
 
 PostgresHeapScanGlobalState::~PostgresHeapScanGlobalState() {
