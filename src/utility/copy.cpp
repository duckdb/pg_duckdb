#include "duckdb.hpp"

extern "C" {
#include "postgres.h"
#include "access/table.h"
#include "catalog/namespace.h"
#include "commands/copy.h"
#include "nodes/makefuncs.h"
#include "parser/parse_coerce.h"
#include "parser/parse_collate.h"
#include "parser/parse_expr.h"
#include "parser/parse_node.h"
#include "parser/parse_relation.h"
#include "tcop/tcopprot.h"
#include "optimizer/optimizer.h"
#include "utils/rel.h"
#include "utils/rls.h"
#include "utils/lsyscache.h"
}

#include "pgduckdb/utility/copy.hpp"
#include "pgduckdb/scan/postgres_scan.hpp"
#include "pgduckdb/pgduckdb_duckdb.hpp"
#include "pgduckdb/vendor/pg_list.hpp"

static constexpr char s3_filename_prefix[] = "s3://";
static constexpr char gcs_filename_prefix[] = "gs://";
static constexpr char r2_filename_prefix[] = "r2://";

static bool
CreateRelationCopyParseState(ParseState *pstate, const CopyStmt *stmt, List **vars, int stmt_location, int stmt_len) {
	ParseNamespaceItem *nsitem;
	RTEPermissionInfo *perminfo;
	TupleDesc tuple_desc;
	List *attnums;
	ListCell *cur;
	Relation rel;
	Oid relid;

	/* Open and lock the relation, using the appropriate lock type. */
	rel = table_openrv(stmt->relation, AccessShareLock);

	relid = RelationGetRelid(rel);

	nsitem = addRangeTableEntryForRelation(pstate, rel, AccessShareLock, NULL, false, false);

	perminfo = nsitem->p_perminfo;
	perminfo->requiredPerms = ACL_SELECT;

	tuple_desc = RelationGetDescr(rel);
	attnums = CopyGetAttnums(tuple_desc, rel, stmt->attlist);

	foreach_int(cur, attnums) {
		int attno;
		Bitmapset **bms;
		attno = cur - FirstLowInvalidHeapAttributeNumber;
		bms = &perminfo->selectedCols;
		*bms = bms_add_member(*bms, attno);
<<<<<<< HEAD
		*vars = lappend(*vars, makeVar(1, cur, tupDesc->attrs[cur - 1].atttypid, tupDesc->attrs[cur - 1].atttypmod,
		                               tupDesc->attrs[cur - 1].attcollation, 0));
=======
		*vars = lappend(*vars, makeVar(1, lfirst_int(cur), tuple_desc->attrs[lfirst_int(cur) - 1].atttypid,
		                               tuple_desc->attrs[lfirst_int(cur) - 1].atttypmod,
		                               tuple_desc->attrs[lfirst_int(cur) - 1].attcollation, 0));
>>>>>>> 3970db4f
	}

	if (!ExecCheckPermissions(pstate->p_rtable, list_make1(perminfo), false)) {
		ereport(WARNING, (errcode(ERRCODE_FEATURE_NOT_SUPPORTED),
		                  errmsg("(Duckdb) Failed Permission \"%s\"", RelationGetRelationName(rel))));
	}

	table_close(rel, AccessShareLock);

	/*
	 * RLS for relation. We should probably bail out at this point.
	 */
	if (check_enable_rls(relid, InvalidOid, false) == RLS_ENABLED) {
		ereport(WARNING, (errcode(ERRCODE_FEATURE_NOT_SUPPORTED),
		                  errmsg("(Duckdb) RLS enabled on \"%s\"", RelationGetRelationName(rel))));
		return false;
	}

	return true;
}

bool
DuckdbCopy(PlannedStmt *pstmt, const char *query_string, struct QueryEnvironment *query_env, uint64 *processed) {
	CopyStmt *copy_stmt = (CopyStmt *)pstmt->utilityStmt;

	/* Copy `filename` should start with S3/GS/R2 prefix */
	if (duckdb::string(copy_stmt->filename).rfind(s3_filename_prefix, 0) &&
	    duckdb::string(copy_stmt->filename).rfind(gcs_filename_prefix, 0) &&
	    duckdb::string(copy_stmt->filename).rfind(r2_filename_prefix, 0)) {
		return false;
	}

	/* We handle only COPY .. TO */
	if (copy_stmt->is_from) {
		return false;
	}

	List *rtables = NIL;
	List *vars = NIL;

	if (copy_stmt->query) {
		List *rewritten;
		RawStmt *raw_stmt;
		Query *query;

		raw_stmt = makeNode(RawStmt);
		raw_stmt->stmt = copy_stmt->query;
		raw_stmt->stmt_location = pstmt->stmt_location;
		raw_stmt->stmt_len = pstmt->stmt_len;

		rewritten = pg_analyze_and_rewrite_fixedparams(raw_stmt, query_string, NULL, 0, NULL);
		query = linitial_node(Query, rewritten);

		/* Extract required vars for table */
		int flags = PVC_RECURSE_AGGREGATES | PVC_RECURSE_WINDOWFUNCS | PVC_RECURSE_PLACEHOLDERS;
		vars = list_concat(pull_var_clause((Node *)query->targetList, flags),
		                   pull_var_clause((Node *)query->jointree->quals, flags));
	} else {
		ParseState *pstate = make_parsestate(NULL);
		pstate->p_sourcetext = query_string;
		pstate->p_queryEnv = query_env;
		if (!CreateRelationCopyParseState(pstate, copy_stmt, &vars, pstmt->stmt_location, pstmt->stmt_len)) {
			return false;
		}
		rtables = pstate->p_rtable;
	}

	auto duckdb_connection = pgduckdb::DuckdbCreateConnection(rtables, nullptr, vars, query_string);
	auto res = duckdb_connection->context->Query(query_string, false);

	if (res->HasError()) {
		elog(WARNING, "(Duckdb) %s", res->GetError().c_str());
		return false;
	}

	auto chunk = res->Fetch();
	*processed = chunk->GetValue(0, 0).GetValue<uint64_t>();
	return true;
}<|MERGE_RESOLUTION|>--- conflicted
+++ resolved
@@ -33,7 +33,6 @@
 	RTEPermissionInfo *perminfo;
 	TupleDesc tuple_desc;
 	List *attnums;
-	ListCell *cur;
 	Relation rel;
 	Oid relid;
 
@@ -56,14 +55,9 @@
 		attno = cur - FirstLowInvalidHeapAttributeNumber;
 		bms = &perminfo->selectedCols;
 		*bms = bms_add_member(*bms, attno);
-<<<<<<< HEAD
-		*vars = lappend(*vars, makeVar(1, cur, tupDesc->attrs[cur - 1].atttypid, tupDesc->attrs[cur - 1].atttypmod,
-		                               tupDesc->attrs[cur - 1].attcollation, 0));
-=======
-		*vars = lappend(*vars, makeVar(1, lfirst_int(cur), tuple_desc->attrs[lfirst_int(cur) - 1].atttypid,
-		                               tuple_desc->attrs[lfirst_int(cur) - 1].atttypmod,
-		                               tuple_desc->attrs[lfirst_int(cur) - 1].attcollation, 0));
->>>>>>> 3970db4f
+		*vars =
+		    lappend(*vars, makeVar(1, cur, tuple_desc->attrs[cur - 1].atttypid, tuple_desc->attrs[cur - 1].atttypmod,
+		                           tuple_desc->attrs[cur - 1].attcollation, 0));
 	}
 
 	if (!ExecCheckPermissions(pstate->p_rtable, list_make1(perminfo), false)) {
