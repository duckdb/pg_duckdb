create table int_as_varchar(a varchar);
insert into int_as_varchar SELECT * from (
	VALUES
		('abc')
) t(a);
select a::INTEGER from int_as_varchar;
<<<<<<< HEAD
ERROR:  Duckdb execute returned an error: Conversion Error: Could not convert string 'abc' to INT32
LINE 1: SELECT (a)::integer AS a FROM public.int_as_varch...
=======
ERROR:  (PGDuckDB/ExecuteQuery) Conversion Error: Could not convert string 'abc' to INT32
LINE 1: SELECT (a)::integer AS a FROM int_as_varchar
>>>>>>> 51d3a306
                  ^<|MERGE_RESOLUTION|>--- conflicted
+++ resolved
@@ -4,11 +4,6 @@
 		('abc')
 ) t(a);
 select a::INTEGER from int_as_varchar;
-<<<<<<< HEAD
-ERROR:  Duckdb execute returned an error: Conversion Error: Could not convert string 'abc' to INT32
+ERROR:  (PGDuckDB/ExecuteQuery) Conversion Error: Could not convert string 'abc' to INT32
 LINE 1: SELECT (a)::integer AS a FROM public.int_as_varch...
-=======
-ERROR:  (PGDuckDB/ExecuteQuery) Conversion Error: Could not convert string 'abc' to INT32
-LINE 1: SELECT (a)::integer AS a FROM int_as_varchar
->>>>>>> 51d3a306
                   ^