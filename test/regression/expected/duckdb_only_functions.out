<<<<<<< HEAD
-- We should be able to use duckdb-only functions even when duckdb.execution is
-- turned off
SET duckdb.execution = false;
\set pwd `pwd`
=======
-- We should be able to use duckdb-only functions even when
-- duckdb.force_execution is turned off
SET duckdb.force_execution = false;
\getenv pwd PWD
>>>>>>> 1d00d1b4
select * from read_parquet(:'pwd' || '/data/unsigned_types.parquet') as (usmallint int);
 usmallint 
-----------
     65535
(1 row)

select * from read_parquet(ARRAY[:'pwd' || '/data/unsigned_types.parquet']) as (usmallint int);
 usmallint 
-----------
     65535
(1 row)

select * from read_csv(:'pwd' || '/data/web_page.csv') as (column00 int) LIMIT 2;
 column00 
----------
        1
        2
(2 rows)

select * from read_csv(ARRAY[:'pwd' || '/data/web_page.csv']) as (column00 int) LIMIT 2;
 column00 
----------
        1
        2
(2 rows)

-- TODO: Add a test for scan_iceberg once we have a test table<|MERGE_RESOLUTION|>--- conflicted
+++ resolved
@@ -1,14 +1,7 @@
-<<<<<<< HEAD
--- We should be able to use duckdb-only functions even when duckdb.execution is
--- turned off
-SET duckdb.execution = false;
-\set pwd `pwd`
-=======
 -- We should be able to use duckdb-only functions even when
 -- duckdb.force_execution is turned off
 SET duckdb.force_execution = false;
-\getenv pwd PWD
->>>>>>> 1d00d1b4
+\set pwd `pwd`
 select * from read_parquet(:'pwd' || '/data/unsigned_types.parquet') as (usmallint int);
  usmallint 
 -----------
