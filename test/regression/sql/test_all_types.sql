\x on
SET bytea_output = 'escape';
SELECT * FROM duckdb.query($$
FROM test_all_types()
SELECT * exclude(
<<<<<<< HEAD
    tinyint, -- PG14 outputs this differently currently
    time_tz,
=======
    bit,
>>>>>>> 2065ff14
    small_enum,
    medium_enum,
    large_enum,
    struct,
    struct_of_arrays,
    array_of_structs,
    map,
    fixed_nested_int_array,
    fixed_nested_varchar_array,
    fixed_struct_array,
    struct_of_fixed_array,
    fixed_array_of_int_list,
    list_of_fixed_int_array,
    nested_int_array, -- The nested array has different lengths, which is not possible in PG
    date, -- the min/max values of dates overflow in Postgres so selecting these would throw an error
    timestamp, -- the min/max values of timestamps overflow in Postgres so selecting these would throw an error
    timestamp_s, -- the min/max values of timestamps overflow in Postgres so selecting these would throw an error
    timestamp_ms, -- the min/max values of timestamps overflow in Postgres so selecting these would throw an error
    timestamp_ns, -- the min/max values of timestamps overflow in Postgres so selecting these would throw an error
    timestamp_tz -- the min/max values of timestamps overflow in Postgres so selecting these would throw an error
)
$$)<|MERGE_RESOLUTION|>--- conflicted
+++ resolved
@@ -3,12 +3,6 @@
 SELECT * FROM duckdb.query($$
 FROM test_all_types()
 SELECT * exclude(
-<<<<<<< HEAD
-    tinyint, -- PG14 outputs this differently currently
-    time_tz,
-=======
-    bit,
->>>>>>> 2065ff14
     small_enum,
     medium_enum,
     large_enum,
