--- conflicted
+++ resolved
@@ -4,11 +4,6 @@
 FROM test_all_types()
 SELECT * exclude(
     tinyint, -- PG14 outputs this differently currently
-<<<<<<< HEAD
-    varint,
-=======
-    TIME,
->>>>>>> 7e0edc85
     time_tz,
     bit,
     small_enum,
