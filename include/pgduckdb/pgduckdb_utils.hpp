#pragma once

#include "duckdb/common/exception.hpp"
#include "duckdb/common/error_data.hpp"
#include "pgduckdb/pgduckdb_duckdb.hpp"
#include "pgduckdb/pg/error_data.hpp"
#include "pgduckdb/logger.hpp"

#include <setjmp.h>

#include "pgduckdb/utility/cpp_only_file.hpp" // Must be last include.

extern "C" {
// Note: these forward-declarations could live in a header under the `pg/` folder.
// But since they are (hopefully) only used in this file, we keep them here.
struct ErrorContextCallback;
struct MemoryContextData;

typedef struct MemoryContextData *MemoryContext;
typedef char *pg_stack_base_t;

extern sigjmp_buf *PG_exception_stack;
extern MemoryContext CurrentMemoryContext;
extern ErrorContextCallback *error_context_stack;
extern ErrorData *CopyErrorData();
extern void FlushErrorState();
extern pg_stack_base_t set_stack_base();
extern void restore_stack_base(pg_stack_base_t base);
}

namespace pgduckdb {

struct PgExceptionGuard {
	PgExceptionGuard() : _save_exception_stack(PG_exception_stack), _save_context_stack(error_context_stack) {
	}

	~PgExceptionGuard() noexcept {
		RestoreStacks();
	}

	void
	RestoreStacks() const noexcept {
		PG_exception_stack = _save_exception_stack;
		error_context_stack = _save_context_stack;
	}

	sigjmp_buf *_save_exception_stack;
	ErrorContextCallback *_save_context_stack;
};

/*
 * PostgresScopedStackReset is a RAII class that saves the current stack base
 * and restores it on destruction. When calling certain Postgres C functions
 * from other threads than the main thread this is necessary to avoid Postgres
 * throwing an error running out of stack space. In codepaths that postgres
 * expects to be called recursively it checks if the stack size is still within
 * the limit set by max_stack_depth. It does so by comparing the current stack
 * pointer to the pointer it saved when starting the process. But since
 * different threads have different stacks, this check will fail basically
 * automatically if the thread is not the main thread. This class is a
 * workaround for this problem, by configuring a new stack base matching the
 * current location of the stack. This does mean that the stack might grow
 * higher than, but for our use case this shouldn't matter anyway because we
 * don't expect any recursive functions to be called. And even if we did expect
 * that, the default max_stack_depth is conservative enough to handle this small
 * bit of extra stack space.
 */
struct PostgresScopedStackReset {
	PostgresScopedStackReset() {
		saved_current_stack = set_stack_base();
	}
	~PostgresScopedStackReset() {
		restore_stack_base(saved_current_stack);
	}
	pg_stack_base_t saved_current_stack;
};

/*
 * DuckdbGlobalLock should be held before calling.
 */
template <typename Func, Func func, typename... FuncArgs>
typename std::invoke_result<Func, FuncArgs...>::type
__PostgresFunctionGuard__(const char *func_name, FuncArgs... args) {
	MemoryContext ctx = CurrentMemoryContext;
	ErrorData *edata = nullptr;
	{ // Scope for PG_END_TRY
		PgExceptionGuard g;
		sigjmp_buf _local_sigjmp_buf;
		if (sigsetjmp(_local_sigjmp_buf, 0) == 0) {
			PG_exception_stack = &_local_sigjmp_buf;
			return func(std::forward<FuncArgs>(args)...);
		} else {
			g.RestoreStacks();
			CurrentMemoryContext = ctx;
			edata = CopyErrorData();
			FlushErrorState();
		}
	} // PG_END_TRY();

	auto message = duckdb::StringUtil::Format("(PGDuckDB/%s) %s", func_name, pg::GetErrorDataMessage(edata));
	throw duckdb::Exception(duckdb::ExceptionType::EXECUTOR, message);
}

<<<<<<< HEAD
#define PostgresFunctionGuard(FUNC, ...)                                               \
	pgduckdb::__PostgresFunctionGuard__<decltype(&FUNC), &FUNC>(__func__, ##__VA_ARGS__)
=======
#define PostgresFunctionGuard(FUNC, ...)                                                                               \
	pgduckdb::__PostgresFunctionGuard__<decltype(&FUNC), &FUNC>(__func__, __VA_ARGS__)
>>>>>>> c9af4d15

duckdb::unique_ptr<duckdb::QueryResult> DuckDBQueryOrThrow(duckdb::ClientContext &context, const std::string &query);

duckdb::unique_ptr<duckdb::QueryResult> DuckDBQueryOrThrow(duckdb::Connection &connection, const std::string &query);

duckdb::unique_ptr<duckdb::QueryResult> DuckDBQueryOrThrow(const std::string &query);

} // namespace pgduckdb<|MERGE_RESOLUTION|>--- conflicted
+++ resolved
@@ -101,13 +101,8 @@
 	throw duckdb::Exception(duckdb::ExceptionType::EXECUTOR, message);
 }
 
-<<<<<<< HEAD
-#define PostgresFunctionGuard(FUNC, ...)                                               \
+#define PostgresFunctionGuard(FUNC, ...)                                                                               \
 	pgduckdb::__PostgresFunctionGuard__<decltype(&FUNC), &FUNC>(__func__, ##__VA_ARGS__)
-=======
-#define PostgresFunctionGuard(FUNC, ...)                                                                               \
-	pgduckdb::__PostgresFunctionGuard__<decltype(&FUNC), &FUNC>(__func__, __VA_ARGS__)
->>>>>>> c9af4d15
 
 duckdb::unique_ptr<duckdb::QueryResult> DuckDBQueryOrThrow(duckdb::ClientContext &context, const std::string &query);
 
