#pragma once

#include "pgduckdb/pgduckdb_process_lock.hpp"

#include "pgduckdb/utility/cpp_only_file.hpp" // Must be last include.

extern "C" {
bool errstart(int elevel, const char *domain);
void errfinish(const char *filename, int lineno, const char *funcname);
int errmsg_internal(const char *fmt, ...);
bool message_level_is_interesting(int elevel);
}

namespace pgduckdb {

/* PG Error level codes */
#define DEBUG5              10
#define DEBUG4              11
#define DEBUG3              12
#define DEBUG2              13
#define DEBUG1              14
#define LOG                 15
#define INFO                17
#define NOTICE              18
#define WARNING             19
#define PGWARNING           19
#define WARNING_CLIENT_ONLY 20

// From PG elog.h
#ifdef __GNUC__
#define pg_attribute_unused() __attribute__((unused))
#else
#define pg_attribute_unused()
#endif

#if defined(errno) && defined(__linux__)
#define pd_prevent_errno_in_scope() int __errno_location pg_attribute_unused()
#elif defined(errno) && (defined(__darwin__) || defined(__FreeBSD__))
#define pd_prevent_errno_in_scope() int __error pg_attribute_unused()
#else
#define pd_prevent_errno_in_scope()
#endif

<<<<<<< HEAD
#define pd_ereport_domain(elevel, domain, ...)	\
	do { \
		pd_prevent_errno_in_scope(); \
		static_assert(elevel >= DEBUG5 && elevel <= WARNING_CLIENT_ONLY, "Invalid error level"); \
		if (message_level_is_interesting(elevel)) { \
			std::lock_guard<std::mutex> lock(GlobalProcessLock::GetLock()); \
			if (errstart(elevel, domain)) \
				__VA_ARGS__, errfinish(__FILE__, __LINE__, __func__); \
		} \
	} while(0)
=======
#define pd_ereport_domain(elevel, domain, ...)                                                                         \
	do {                                                                                                               \
		pd_prevent_errno_in_scope();                                                                                   \
		static_assert(elevel >= DEBUG5 && elevel <= WARNING_CLIENT_ONLY, "Invalid error level");                       \
		if (message_level_is_interesting(elevel)) {                                                                    \
			std::lock_guard<std::mutex> lock(DuckdbProcessLock::GetLock());                                            \
			if (errstart(elevel, domain))                                                                              \
				__VA_ARGS__, errfinish(__FILE__, __LINE__, __func__);                                                  \
		}                                                                                                              \
	} while (0)
>>>>>>> c9af4d15

#define TEXTDOMAIN NULL

#define pd_ereport(elevel, ...) pd_ereport_domain(elevel, TEXTDOMAIN, __VA_ARGS__)

#define pd_log(elevel, ...) pd_ereport(elevel, errmsg_internal(__VA_ARGS__))

} // namespace pgduckdb<|MERGE_RESOLUTION|>--- conflicted
+++ resolved
@@ -41,29 +41,16 @@
 #define pd_prevent_errno_in_scope()
 #endif
 
-<<<<<<< HEAD
-#define pd_ereport_domain(elevel, domain, ...)	\
-	do { \
-		pd_prevent_errno_in_scope(); \
-		static_assert(elevel >= DEBUG5 && elevel <= WARNING_CLIENT_ONLY, "Invalid error level"); \
-		if (message_level_is_interesting(elevel)) { \
-			std::lock_guard<std::mutex> lock(GlobalProcessLock::GetLock()); \
-			if (errstart(elevel, domain)) \
-				__VA_ARGS__, errfinish(__FILE__, __LINE__, __func__); \
-		} \
-	} while(0)
-=======
 #define pd_ereport_domain(elevel, domain, ...)                                                                         \
 	do {                                                                                                               \
 		pd_prevent_errno_in_scope();                                                                                   \
 		static_assert(elevel >= DEBUG5 && elevel <= WARNING_CLIENT_ONLY, "Invalid error level");                       \
 		if (message_level_is_interesting(elevel)) {                                                                    \
-			std::lock_guard<std::mutex> lock(DuckdbProcessLock::GetLock());                                            \
+			std::lock_guard<std::mutex> lock(GlobalProcessLock::GetLock());                                            \
 			if (errstart(elevel, domain))                                                                              \
 				__VA_ARGS__, errfinish(__FILE__, __LINE__, __func__);                                                  \
 		}                                                                                                              \
 	} while (0)
->>>>>>> c9af4d15
 
 #define TEXTDOMAIN NULL
 
